--- conflicted
+++ resolved
@@ -63,15 +63,10 @@
 	104: "icmp6.h",
 	105: "nodeport.h",
 	106: "lb.h",
-<<<<<<< HEAD
 	107: "encrypt.h",
 	108: "mcast.h",
-	//end
-=======
-	107: "mcast.h",
 
 	// @@ source files list end
->>>>>>> 4fd12d73
 }
 
 // DecodeDropNotify will decode 'data' into the provided DropNotify structure
