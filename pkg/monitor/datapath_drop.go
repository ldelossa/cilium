--- conflicted
+++ resolved
@@ -61,11 +61,8 @@
 	104: "icmp6.h",
 	105: "nodeport.h",
 	106: "lb.h",
-<<<<<<< HEAD
 	107: "encrypt.h",
-=======
-	107: "mcast.h",
->>>>>>> 980c5dd0
+	108: "mcast.h",
 	//end
 }
 
