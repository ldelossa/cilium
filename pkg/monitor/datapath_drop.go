// SPDX-License-Identifier: Apache-2.0
// Copyright Authors of Cilium

package monitor

import (
	"bufio"
	"encoding/json"
	"fmt"
	"os"

	"github.com/cilium/cilium/pkg/byteorder"
	"github.com/cilium/cilium/pkg/identity"
	"github.com/cilium/cilium/pkg/monitor/api"
)

const (
	// DropNotifyLen is the amount of packet data provided in a drop notification
	DropNotifyLen = 36
)

// DropNotify is the message format of a drop notification in the BPF ring buffer
type DropNotify struct {
	Type     uint8
	SubType  uint8
	Source   uint16
	Hash     uint32
	OrigLen  uint32
	CapLen   uint32
	SrcLabel identity.NumericIdentity
	DstLabel identity.NumericIdentity
	DstID    uint32
	Line     uint16
	File     uint8
	ExtError int8
	Ifindex  uint32
	// data
}

// dumpIdentity dumps the source and destination identities in numeric or
// human-readable format.
func (n *DropNotify) dumpIdentity(buf *bufio.Writer, numeric DisplayFormat) {
	if numeric {
		fmt.Fprintf(buf, ", identity %d->%d", n.SrcLabel, n.DstLabel)
	} else {
		fmt.Fprintf(buf, ", identity %s->%s", n.SrcLabel, n.DstLabel)
	}
}

<<<<<<< HEAD
var sourceFileNames = map[int]string{
	// @@ source files list begin

	// source files from bpf/
	1: "bpf_host.c",
	2: "bpf_lxc.c",
	3: "bpf_overlay.c",
	4: "bpf_xdp.c",

	// header files from bpf/lib/
	101: "arp.h",
	102: "drop.h",
	103: "srv6.h",
	104: "icmp6.h",
	105: "nodeport.h",
	106: "lb.h",
	107: "encrypt.h",
	108: "mcast.h",

	// @@ source files list end
}

=======
>>>>>>> ebf272d7
// DecodeDropNotify will decode 'data' into the provided DropNotify structure
func DecodeDropNotify(data []byte, dn *DropNotify) error {
	return dn.decodeDropNotify(data)
}

func (n *DropNotify) decodeDropNotify(data []byte) error {
	if l := len(data); l < DropNotifyLen {
		return fmt.Errorf("unexpected DropNotify data length, expected %d but got %d", DropNotifyLen, l)
	}

	n.Type = data[0]
	n.SubType = data[1]
	n.Source = byteorder.Native.Uint16(data[2:4])
	n.Hash = byteorder.Native.Uint32(data[4:8])
	n.OrigLen = byteorder.Native.Uint32(data[8:12])
	n.CapLen = byteorder.Native.Uint32(data[12:16])
	n.SrcLabel = identity.NumericIdentity(byteorder.Native.Uint32(data[16:20]))
	n.DstLabel = identity.NumericIdentity(byteorder.Native.Uint32(data[20:24]))
	n.DstID = byteorder.Native.Uint32(data[24:28])
	n.Line = byteorder.Native.Uint16(data[28:30])
	n.File = data[30]
	n.ExtError = int8(data[31])
	n.Ifindex = byteorder.Native.Uint32(data[32:36])

	return nil
}

// DumpInfo prints a summary of the drop messages.
func (n *DropNotify) DumpInfo(data []byte, numeric DisplayFormat) {
	buf := bufio.NewWriter(os.Stdout)
	fmt.Fprintf(buf, "xx drop (%s) flow %#x to endpoint %d, ifindex %d, file %s:%d, ",
		api.DropReasonExt(n.SubType, n.ExtError), n.Hash, n.DstID, n.Ifindex, api.BPFFileName(n.File), int(n.Line))
	n.dumpIdentity(buf, numeric)
	fmt.Fprintf(buf, ": %s\n", GetConnectionSummary(data[DropNotifyLen:]))
	buf.Flush()
}

// DumpVerbose prints the drop notification in human readable form
func (n *DropNotify) DumpVerbose(dissect bool, data []byte, prefix string, numeric DisplayFormat) {
	buf := bufio.NewWriter(os.Stdout)
	fmt.Fprintf(buf, "%s MARK %#x FROM %d DROP: %d bytes, reason %s",
		prefix, n.Hash, n.Source, n.OrigLen, api.DropReasonExt(n.SubType, n.ExtError))

	if n.SrcLabel != 0 || n.DstLabel != 0 {
		n.dumpIdentity(buf, numeric)
	}

	if n.DstID != 0 {
		fmt.Fprintf(buf, ", to endpoint %d\n", n.DstID)
	} else {
		fmt.Fprintf(buf, "\n")
	}

	if n.CapLen > 0 && len(data) > DropNotifyLen {
		Dissect(dissect, data[DropNotifyLen:])
	}
	buf.Flush()
}

func (n *DropNotify) getJSON(data []byte, cpuPrefix string) (string, error) {

	v := DropNotifyToVerbose(n)
	v.CPUPrefix = cpuPrefix
	if n.CapLen > 0 && len(data) > DropNotifyLen {
		v.Summary = GetDissectSummary(data[DropNotifyLen:])
	}

	ret, err := json.Marshal(v)
	return string(ret), err
}

// DumpJSON prints notification in json format
func (n *DropNotify) DumpJSON(data []byte, cpuPrefix string) {
	resp, err := n.getJSON(data, cpuPrefix)
	if err == nil {
		fmt.Println(resp)
	}
}

// DropNotifyVerbose represents a json notification printed by monitor
type DropNotifyVerbose struct {
	CPUPrefix string `json:"cpu,omitempty"`
	Type      string `json:"type,omitempty"`
	Mark      string `json:"mark,omitempty"`
	Reason    string `json:"reason,omitempty"`

	Source   uint16                   `json:"source"`
	Bytes    uint32                   `json:"bytes"`
	SrcLabel identity.NumericIdentity `json:"srcLabel"`
	DstLabel identity.NumericIdentity `json:"dstLabel"`
	DstID    uint32                   `json:"dstID"`
	Line     uint16                   `json:"Line"`
	File     uint8                    `json:"File"`
	ExtError int8                     `json:"ExtError"`
	Ifindex  uint32                   `json:"Ifindex"`

	Summary *DissectSummary `json:"summary,omitempty"`
}

// DropNotifyToVerbose creates verbose notification from DropNotify
func DropNotifyToVerbose(n *DropNotify) DropNotifyVerbose {
	return DropNotifyVerbose{
		Type:     "drop",
		Mark:     fmt.Sprintf("%#x", n.Hash),
		Reason:   api.DropReasonExt(n.SubType, n.ExtError),
		Source:   n.Source,
		Bytes:    n.OrigLen,
		SrcLabel: n.SrcLabel,
		DstLabel: n.DstLabel,
		DstID:    n.DstID,
		Line:     n.Line,
		File:     n.File,
		ExtError: n.ExtError,
		Ifindex:  n.Ifindex,
	}
}<|MERGE_RESOLUTION|>--- conflicted
+++ resolved
@@ -47,31 +47,6 @@
 	}
 }
 
-<<<<<<< HEAD
-var sourceFileNames = map[int]string{
-	// @@ source files list begin
-
-	// source files from bpf/
-	1: "bpf_host.c",
-	2: "bpf_lxc.c",
-	3: "bpf_overlay.c",
-	4: "bpf_xdp.c",
-
-	// header files from bpf/lib/
-	101: "arp.h",
-	102: "drop.h",
-	103: "srv6.h",
-	104: "icmp6.h",
-	105: "nodeport.h",
-	106: "lb.h",
-	107: "encrypt.h",
-	108: "mcast.h",
-
-	// @@ source files list end
-}
-
-=======
->>>>>>> ebf272d7
 // DecodeDropNotify will decode 'data' into the provided DropNotify structure
 func DecodeDropNotify(data []byte, dn *DropNotify) error {
 	return dn.decodeDropNotify(data)
