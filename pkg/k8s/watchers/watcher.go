--- conflicted
+++ resolved
@@ -68,12 +68,9 @@
 	k8sAPIGroupCiliumEndpointV2                 = "cilium/v2::CiliumEndpoint"
 	k8sAPIGroupCiliumLocalRedirectPolicyV2      = "cilium/v2::CiliumLocalRedirectPolicy"
 	k8sAPIGroupCiliumEndpointSliceV2Alpha1      = "cilium/v2alpha1::CiliumEndpointSlice"
-<<<<<<< HEAD
 	k8sAPIGroupCiliumClusterwideEnvoyConfigV2   = "cilium/v2::CiliumClusterwideEnvoyConfig"
 	k8sAPIGroupCiliumEnvoyConfigV2              = "cilium/v2::CiliumEnvoyConfig"
 	k8sAPIGroupIsovalentEgressGatewayPolicyV1   = "isovalent/v1::IsovalentEgressGatewayPolicy"
-=======
->>>>>>> 31fab045
 
 	metricKNP            = "NetworkPolicy"
 	metricNS             = "Namespace"
