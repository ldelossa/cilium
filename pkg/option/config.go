--- conflicted
+++ resolved
@@ -1386,13 +1386,11 @@
 
 // DaemonConfig is the configuration used by Daemon.
 type DaemonConfig struct {
-<<<<<<< HEAD
 	EnterpriseDaemonConfig
-=======
+
 	// Private sum of the config written to file. Used to check that the config is not changed
 	// after.
 	shaSum [32]byte
->>>>>>> 56145310
 
 	CreationTime        time.Time
 	BpfDir              string   // BPF template files directory
