--- conflicted
+++ resolved
@@ -186,35 +186,19 @@
 		if newNode.BootID == "" {
 			log.Debugf("Unable to enable IPsec for node %s with empty BootID", newNode.Name)
 			return false, errs
-<<<<<<< HEAD
 		}
 
 		remoteCiliumInternalIP := newNode.GetCiliumInternalIP(false)
 		if remoteCiliumInternalIP == nil {
 			return false, errs
-=======
->>>>>>> ebf272d7
 		}
 		remoteIP := remoteCiliumInternalIP
 
-<<<<<<< HEAD
-=======
-		remoteCiliumInternalIP := newNode.GetCiliumInternalIP(false)
-		if remoteCiliumInternalIP == nil {
-			return false, errs
-		}
-		remoteIP := remoteCiliumInternalIP
-
->>>>>>> ebf272d7
 		localCiliumInternalIP := n.nodeAddressing.IPv4().Router()
 		localIP := localCiliumInternalIP
 
 		if n.subnetEncryption() {
-<<<<<<< HEAD
-			localNodeInternalIP, err := getV4LinkLocalIP()
-=======
 			localNodeInternalIP, err := n.getV4LinkLocalIP()
->>>>>>> ebf272d7
 			if err != nil {
 				log.WithError(err).Error("Failed to get local IPv4 for IPsec configuration")
 				errs = errors.Join(errs, fmt.Errorf("failed to get local ipv4 for ipsec link: %w", err))
@@ -314,35 +298,19 @@
 		if newNode.BootID == "" {
 			log.Debugf("Unable to enable IPsec for node %s with empty BootID", newNode.Name)
 			return false, errs
-<<<<<<< HEAD
-=======
 		}
 
 		remoteCiliumInternalIP := newNode.GetCiliumInternalIP(true)
 		if remoteCiliumInternalIP == nil {
 			return false, errs
->>>>>>> ebf272d7
 		}
 		remoteIP := remoteCiliumInternalIP
 
-<<<<<<< HEAD
-		remoteCiliumInternalIP := newNode.GetCiliumInternalIP(true)
-		if remoteCiliumInternalIP == nil {
-			return false, errs
-		}
-		remoteIP := remoteCiliumInternalIP
-
-=======
->>>>>>> ebf272d7
 		localCiliumInternalIP := n.nodeAddressing.IPv6().Router()
 		localIP := localCiliumInternalIP
 
 		if n.subnetEncryption() {
-<<<<<<< HEAD
-			localNodeInternalIP, err := getV6LinkLocalIP()
-=======
 			localNodeInternalIP, err := n.getV6LinkLocalIP()
->>>>>>> ebf272d7
 			if err != nil {
 				log.WithError(err).Error("Failed to get local IPv6 for IPsec configuration")
 				errs = errors.Join(errs, fmt.Errorf("failed to get local ipv6 for ipsec link: %w", err))
