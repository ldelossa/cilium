// SPDX-License-Identifier: Apache-2.0
// Copyright Authors of Cilium

package manager

import (
	"context"
	"fmt"
	"sort"

	"github.com/cilium/cilium/api/v1/models"
	"github.com/cilium/cilium/pkg/bgpv1/agent"
	"github.com/cilium/cilium/pkg/bgpv1/types"
	"github.com/cilium/cilium/pkg/hive/cell"
	v2alpha1api "github.com/cilium/cilium/pkg/k8s/apis/cilium.io/v2alpha1"
	"github.com/cilium/cilium/pkg/lock"
	"github.com/cilium/cilium/pkg/logging"
	"github.com/cilium/cilium/pkg/logging/logfields"

	"github.com/sirupsen/logrus"
	"golang.org/x/exp/slices"
)

var (
	// ATTENTION:
	// All logs generated from this package will have the k/v
	// `subsys=bgp-control-plane`.
	//
	// Each log message will additionally contain the k/v
	// 'component=manager.{Struct}.{Method}' or 'component=manager.{Function}' to
	// provide further granularity on where the log is originating from.
	log = logging.DefaultLogger.WithField(logfields.LogSubsys, "bgp-control-plane")
)

// LocalASNMap maps local ASNs to their associated BgpServers and server
// configuration info.
type LocalASNMap map[int64]*ServerWithConfig

type bgpRouterManagerParams struct {
	cell.In

	Reconcilers []ConfigReconciler `group:"bgp-config-reconciler"`
}

// BGPRouterManager implements the pkg.bgpv1.agent.BGPRouterManager interface.
//
// Logically, this manager views each CiliumBGPVirtualRouter within a
// CiliumBGPPeeringPolicy as a BGP router instantiated on its host.
//
// BGP routers are grouped and accessed by their local ASNs, thus this backend
// mandates that each CiliumBGPPeeringConfig have a unique local ASN and
// precludes a single host instantiating two routers with the same local ASN.
//
// This manager employs two main data structures to implement its high level
// business logic.
//
// A reconcilerDiff is used to establish which BgpServers must be created,
// and removed from the Manager along with which servers must have their
// configurations reconciled.
//
// A set of ReconcilerConfigFunc(s), which usages are wrapped by the
// ReconcileBGPConfig function, reconcile individual features of a
// CiliumBGPPeeringConfig.
//
// Together, the high-level flow the manager takes is:
//   - Instantiate a reconcilerDiff to compute which BgpServers to create, remove,
//     and reconcile
//   - Create any BgpServers necessary, run ReconcilerConfigFuncs(s) on each
//   - Run each ReconcilerConfigFunc, by way of ReconcileBGPConfig,
//     on any BgpServers marked for reconcile
//
// BgpServers are abstracted by the ServerWithConfig structure which provides a
// method set for low-level BGP operations.
type BGPRouterManager struct {
	lock.RWMutex
	Servers     LocalASNMap
	Reconcilers []ConfigReconciler
}

// NewBGPRouterManager constructs a GoBGP-backed BGPRouterManager.
//
// See BGPRouterManager for details.
func NewBGPRouterManager(params bgpRouterManagerParams) agent.BGPRouterManager {
	for i := len(params.Reconcilers) - 1; i >= 0; i-- {
		if params.Reconcilers[i] == nil {
			params.Reconcilers = slices.Delete(params.Reconcilers, i, i+1)
		}
	}
	sort.Slice(params.Reconcilers, func(i, j int) bool {
		return params.Reconcilers[i].Priority() < params.Reconcilers[j].Priority()
	})

	return &BGPRouterManager{
		Servers:     make(LocalASNMap),
		Reconcilers: params.Reconcilers,
	}
}

// ConfigurePeers is a declarative API for configuring the BGP peering topology
// given a desired CiliumBGPPeeringPolicy.
//
// ConfigurePeers will evaluate BGPRouterManager's current state and the desired
// CiliumBGPPeeringPolicy policy then take the necessary actions to apply the
// provided policy. For more details see BGPRouterManager's comments.
//
// ConfigurePeers should return only once a subsequent invocation is safe.
// This method is not thread safe and does not intend to be called concurrently.
func (m *BGPRouterManager) ConfigurePeers(ctx context.Context, policy *v2alpha1api.CiliumBGPPeeringPolicy, cstate *agent.ControlPlaneState) error {
	m.Lock()
	defer m.Unlock()

	l := log.WithFields(
		logrus.Fields{
			"component": "manager.ConfigurePeers",
		},
	)

	// use a reconcileDiff to compute which BgpServers must be created, removed
	// and reconciled.
	rd := newReconcileDiff(cstate)

	if policy == nil {
		return m.withdrawAll(ctx, rd)
	}

	rd.diff(m.Servers, policy)

	if rd.empty() {
		l.Debug("GoBGP peering topology up-to-date with CiliumBGPPeeringPolicy for this node.")
		return nil
	}
	l.WithField("diff", rd.String()).Debug("Reconciling new CiliumBGPPeeringPolicy")

	if len(rd.register) > 0 {
		if err := m.register(ctx, rd); err != nil {
			return fmt.Errorf("encountered error adding new BGP Servers: %v", err)
		}
	}
	if len(rd.withdraw) > 0 {
		if err := m.withdraw(ctx, rd); err != nil {
			return fmt.Errorf("encountered error removing existing BGP Servers: %v", err)
		}
	}
	if len(rd.reconcile) > 0 {
		if err := m.reconcile(ctx, rd); err != nil {
			return fmt.Errorf("encountered error reconciling existing BGP Servers: %v", err)
		}
	}
	return nil
}

// register instantiates and configures BgpServer(s) as instructed by the provided
// work diff.
func (m *BGPRouterManager) register(ctx context.Context, rd *reconcileDiff) error {
	l := log.WithFields(
		logrus.Fields{
			"component": "manager.add",
		},
	)
	for _, asn := range rd.register {
		var config *v2alpha1api.CiliumBGPVirtualRouter
		var ok bool
		if config, ok = rd.seen[asn]; !ok {
			l.Errorf("Work diff (add) contains unseen ASN %v, skipping", asn)
			continue
		}
		if err := m.registerBGPServer(ctx, config, rd.state); err != nil {
			// we'll just log the error and attempt to register the next BgpServer.
			l.WithError(err).Errorf("Error while registering new BGP server for local ASN %v.", config.LocalASN)
		}
	}
	return nil
}

// registerBGPServer encapsulates the logic for instantiating a
// BgpServer, configuring it based on a CiliumBGPVirtualRouter, and
// registering it with the Manager.
//
// If this registration process fails the server will be stopped (if it was started)
// and deleted from our manager (if it was added).
func (m *BGPRouterManager) registerBGPServer(ctx context.Context, c *v2alpha1api.CiliumBGPVirtualRouter, cstate *agent.ControlPlaneState) error {
	l := log.WithFields(
		logrus.Fields{
			"component": "manager.registerBGPServer",
		},
	)

	l.Infof("Registering BGP servers for policy with local ASN %v", c.LocalASN)

	// ATTENTION: this defer handles cleaning up of a server if an error in
	// registration occurs. for this to work the below err variable must be
	// overwritten for the length of this method.
	var err error
	var s *ServerWithConfig
	defer func() {
		if err != nil {
			if s != nil {
				s.Server.Stop()
			}
			delete(m.Servers, c.LocalASN) // optimistic delete
		}
	}()

	// resolve local port from kubernetes annotations
	var localPort int32
	localPort = -1
	if attrs, ok := cstate.Annotations[c.LocalASN]; ok {
		if attrs.LocalPort != 0 {
			localPort = int32(attrs.LocalPort)
		}
	}

	routerID, err := cstate.ResolveRouterID(c.LocalASN)
	if err != nil {
		return err
	}

	globalConfig := types.ServerParameters{
		Global: types.BGPGlobal{
			ASN:        uint32(c.LocalASN),
			RouterID:   routerID,
			ListenPort: localPort,
			RouteSelectionOptions: &types.RouteSelectionOptions{
				AdvertiseInactiveRoutes: true,
			},
		},
<<<<<<< HEAD
		CState: &agent.ControlPlaneState{},
=======
		CState: cstate,
>>>>>>> 825b91d1
	}

	if s, err = NewServerWithConfig(ctx, globalConfig); err != nil {
		return fmt.Errorf("failed to start BGP server for config with local ASN %v: %w", c.LocalASN, err)
	}

	if err = m.reconcileBGPConfig(ctx, s, c, cstate); err != nil {
		return fmt.Errorf("failed initial reconciliation for peer config with local ASN %v: %w", c.LocalASN, err)
	}

	// register with manager
	m.Servers[c.LocalASN] = s
	l.Infof("Successfully registered GoBGP servers for policy with local ASN %v", c.LocalASN)

	return err
}

// withdraw disconnects and removes BgpServer(s) as instructed by the provided
// work diff.
func (m *BGPRouterManager) withdraw(ctx context.Context, rd *reconcileDiff) error {
	l := log.WithFields(
		logrus.Fields{
			"component": "manager.remove",
		},
	)
	for _, asn := range rd.withdraw {
		var (
			s  *ServerWithConfig
			ok bool
		)
		if s, ok = m.Servers[asn]; !ok {
			l.Warnf("Server with local ASN %v marked for deletion but does not exist", asn)
			continue
		}
		s.Server.Stop()
		delete(m.Servers, asn)
		l.Infof("Removed BGP server with local ASN %v", asn)
	}
	return nil
}

// withdrawAll will disconnect and remove all currently registered BgpServer(s).
//
// `rd` must be a newly created reconcileDiff which has not had its `Diff` method
// called.
func (m *BGPRouterManager) withdrawAll(ctx context.Context, rd *reconcileDiff) error {
	if len(m.Servers) == 0 {
		return nil
	}
	for asn := range m.Servers {
		rd.withdraw = append(rd.withdraw, asn)
	}
	return m.withdraw(ctx, rd)
}

// reconcile evaluates existing BgpServer(s), making changes if necessary, as
// instructed by the provided reoncileDiff.
func (m *BGPRouterManager) reconcile(ctx context.Context, rd *reconcileDiff) error {
	l := log.WithFields(
		logrus.Fields{
			"component": "manager.reconcile",
		},
	)
	for _, asn := range rd.reconcile {
		var (
			sc   = m.Servers[asn]
			newc = rd.seen[asn]
		)
		if sc == nil {
			l.Errorf("Virtual router with local ASN %v marked for reconciliation but missing from Manager", newc.LocalASN) // really shouldn't happen
			continue
		}
		if newc == nil {
			l.Errorf("Virtual router with local ASN %v marked for reconciliation but missing from incoming configurations", sc.Config.LocalASN) // also really shouldn't happen
			continue
		}

		if err := m.reconcileBGPConfig(ctx, sc, newc, rd.state); err != nil {
			l.WithError(err).Errorf("Encountered error reconciling virtual router with local ASN %v, shutting down this server", newc.LocalASN)
			sc.Server.Stop()
			delete(m.Servers, asn)
		}
	}
	return nil
}

// reconcileBGPConfig will utilize the current set of ConfigReconciler(s)
// to push a BgpServer to its desired configuration.
//
// If any ConfigReconciler fails so will ReconcileBGPConfig and the caller
// is left to decide how to handle the possible inconsistent state of the
// BgpServer left over.
//
// Providing a ServerWithConfig that has a nil `Config` field indicates that
// this is the first time this BgpServer is being configured, each
// ConfigReconciler must be prepared to handle this.
//
// The two CiliumBGPVirtualRouter(s) being compared must have the same local
// ASN, unless `sc.Config` is nil, or else an error is returned.
//
// On success the provided `newc` will be written to `sc.Config`. The caller
// should then store `sc` until next reconciliation.
func (m *BGPRouterManager) reconcileBGPConfig(ctx context.Context, sc *ServerWithConfig, newc *v2alpha1api.CiliumBGPVirtualRouter, cstate *agent.ControlPlaneState) error {
	if sc.Config != nil {
		if sc.Config.LocalASN != newc.LocalASN {
			return fmt.Errorf("cannot reconcile two BgpServers with different local ASNs")
		}
	}
	for _, r := range m.Reconcilers {
		if err := r.Reconcile(ctx, ReconcileParams{
			Server: sc,
			NewC:   newc,
			CState: cstate,
		}); err != nil {
			return fmt.Errorf("reconciliation of virtual router with local ASN %v failed: %w", newc.LocalASN, err)
		}
	}
	// all reconcilers succeeded so update Server's config with new peering config.
	sc.Config = newc
	return nil
}

// GetPeers gets peering state from previously initialized bgp instances.
func (m *BGPRouterManager) GetPeers(ctx context.Context) ([]*models.BgpPeer, error) {
	m.RLock()
	defer m.RUnlock()

	var res []*models.BgpPeer

	for _, s := range m.Servers {
		getPeerResp, err := s.Server.GetPeerState(ctx)
		if err != nil {
			return nil, err
		}
		res = append(res, getPeerResp.Peers...)
	}
	return res, nil
}

// Stop cleans up all servers, should be called at shutdown
func (m *BGPRouterManager) Stop() {
	m.Lock()
	defer m.Unlock()

	for _, s := range m.Servers {
		s.Server.Stop()
	}

	m.Servers = make(LocalASNMap)
}<|MERGE_RESOLUTION|>--- conflicted
+++ resolved
@@ -224,11 +224,7 @@
 				AdvertiseInactiveRoutes: true,
 			},
 		},
-<<<<<<< HEAD
-		CState: &agent.ControlPlaneState{},
-=======
 		CState: cstate,
->>>>>>> 825b91d1
 	}
 
 	if s, err = NewServerWithConfig(ctx, globalConfig); err != nil {
