// SPDX-License-Identifier: Apache-2.0
// Copyright Authors of Cilium

package cmd

import (
	"context"
	"fmt"
	"net"

	"golang.org/x/exp/maps"

	agentK8s "github.com/cilium/cilium/daemon/k8s"
	"github.com/cilium/cilium/pkg/hive/cell"
	"github.com/cilium/cilium/pkg/identity"
	"github.com/cilium/cilium/pkg/k8s"
	v2 "github.com/cilium/cilium/pkg/k8s/apis/cilium.io/v2"
	"github.com/cilium/cilium/pkg/k8s/resource"
	slim_corev1 "github.com/cilium/cilium/pkg/k8s/slim/k8s/api/core/v1"
	"github.com/cilium/cilium/pkg/node"
	"github.com/cilium/cilium/pkg/node/addressing"
	nodeTypes "github.com/cilium/cilium/pkg/node/types"
	"github.com/cilium/cilium/pkg/option"
	"github.com/cilium/cilium/pkg/source"
	wg "github.com/cilium/cilium/pkg/wireguard/agent"
)

type localNodeSynchronizerParams struct {
	cell.In

	Config             *option.DaemonConfig
	K8sLocalNode       agentK8s.LocalNodeResource
	K8sCiliumLocalNode agentK8s.LocalCiliumNodeResource

	WireGuard *wg.Agent // nil if WireGuard is disabled
}

// localNodeSynchronizer performs the bootstrapping of the LocalNodeStore,
// which contains information about the local Cilium node populated from
// configuration and Kubernetes. Additionally, it also takes care of keeping
// the selected fields of the LocalNodeStore synchronized with Kubernetes.
type localNodeSynchronizer struct {
	localNodeSynchronizerParams
	old node.LocalNode
}

func (ini *localNodeSynchronizer) InitLocalNode(ctx context.Context, n *node.LocalNode) error {
	n.Source = source.Local
	n.NodeIdentity = uint32(identity.ReservedIdentityHost)

	if err := ini.initFromConfig(ctx, n); err != nil {
		return err
	}

	if err := ini.initFromK8s(ctx, n); err != nil {
		return err
	}

<<<<<<< HEAD
	n.BootID = node.GetBootID()
	if option.Config.EnableIPSec && n.BootID == "" {
		return fmt.Errorf("IPSec requires a valid BootID")
=======
	if ini.WireGuard != nil {
		ini.WireGuard.InitLocalNodeFromWireGuard(n)
>>>>>>> 4fd12d73
	}

	return nil
}

func (ini *localNodeSynchronizer) SyncLocalNode(ctx context.Context, store *node.LocalNodeStore) {
	if ini.K8sLocalNode == nil {
		return
	}

	for ev := range ini.K8sLocalNode.Events(ctx) {
		if ev.Kind == resource.Upsert {
			new := parseNode(ev.Object)
			if !ini.mutableFieldsEqual(new) {
				store.Update(func(ln *node.LocalNode) {
					ini.syncFromK8s(ln, new)
				})
			}
		}

		ev.Done(nil)
	}
}

func newLocalNodeSynchronizer(p localNodeSynchronizerParams) node.LocalNodeSynchronizer {
	return &localNodeSynchronizer{localNodeSynchronizerParams: p}
}

func (ini *localNodeSynchronizer) initFromConfig(ctx context.Context, n *node.LocalNode) error {
	n.Cluster = ini.Config.ClusterName
	n.ClusterID = ini.Config.ClusterID
	n.Name = nodeTypes.GetName()

	// If there is one device specified, use it to derive better default
	// allocation prefixes
	node.SetDefaultPrefix(ini.Config, ini.Config.DirectRoutingDevice, n)

	// Initialize node IP addresses from configuration.
	if ini.Config.IPv6NodeAddr != "auto" {
		if ip := net.ParseIP(ini.Config.IPv6NodeAddr); ip == nil {
			return fmt.Errorf("invalid IPv6 node address: %q", ini.Config.IPv6NodeAddr)
		} else {
			if !ip.IsGlobalUnicast() {
				return fmt.Errorf("Invalid IPv6 node address: %q not a global unicast address", ip)
			}
			n.SetNodeInternalIP(ip)
		}
	}
	if ini.Config.IPv4NodeAddr != "auto" {
		if ip := net.ParseIP(ini.Config.IPv4NodeAddr); ip == nil {
			return fmt.Errorf("Invalid IPv4 node address: %q", ini.Config.IPv4NodeAddr)
		} else {
			n.SetNodeInternalIP(ip)
		}
	}
	return nil
}

func (ini *localNodeSynchronizer) getK8sLocalNode(ctx context.Context) (*slim_corev1.Node, error) {
	ctx, cancel := context.WithCancel(ctx)
	defer cancel()
	for ev := range ini.K8sLocalNode.Events(ctx) {
		ev.Done(nil)
		if ev.Kind == resource.Upsert {
			return ev.Object, nil
		}
	}
	return nil, ctx.Err()
}

// getK8sLocalCiliumNode returns the CiliumNode object for the local node if it exists at the type
// of the call.
// In the case that the resource event is synced without a ciliumnode upsert event, we return nil.
func (ini *localNodeSynchronizer) getK8sLocalCiliumNode(ctx context.Context) *v2.CiliumNode {
	ctx, cancel := context.WithCancel(ctx)
	defer cancel()
	select {
	case <-ctx.Done():
		return nil
	case ev := <-ini.K8sCiliumLocalNode.Events(ctx):
		ev.Done(nil)
		switch ev.Kind {
		case resource.Upsert:
			return ev.Object
		case resource.Sync:
			log.Debug("sync event received before local ciliumnode upsert, skipping ciliumnode sync")
			return nil
		}
	}
	return nil
}

func (ini *localNodeSynchronizer) initFromK8s(ctx context.Context, node *node.LocalNode) error {
	if ini.K8sLocalNode == nil {
		return nil
	}

	k8sNode, err := ini.getK8sLocalNode(ctx)
	if err != nil {
		return err
	}
	parsedNode := parseNode(k8sNode)

	// Initialize the fields in local node where the source of truth is in Kubernetes.
	// Later stages will deal with updating rest of the fields depending on configuration.
	//
	// The fields left uninitialized/unrestored here:
	//   - Cilium internal IPs (restored from cilium_host or allocated by IPAM)
	//   - Health IPs (allocated by IPAM)
	//   - Ingress IPs (restored from ipcachemap or allocated)
	//   - WireGuard key (set by WireGuard agent)
	//   - IPsec key (set by IPsec)
	//   - alloc CIDRs (depends on IPAM mode; restored from Node or CiliumNode)
	node.Name = parsedNode.Name
	for _, addr := range parsedNode.IPAddresses {
		if addr.Type == addressing.NodeInternalIP {
			node.SetNodeInternalIP(addr.IP)
		} else if addr.Type == addressing.NodeExternalIP {
			node.SetNodeExternalIP(addr.IP)
		}
	}
	ini.syncFromK8s(node, parsedNode)

	// In cases where no local CiliumNode exists (such as on a fresh node) we skip restoring
	// the CiliumNode information from k8s.
	k8sCiliumNode := ini.getK8sLocalCiliumNode(ctx)
	if k8sCiliumNode != nil {
		for _, addr := range k8sCiliumNode.Spec.Addresses {
			if addr.Type == addressing.NodeCiliumInternalIP {
				node.SetCiliumInternalIP(net.ParseIP(addr.IP))
			}
		}

		if ini.Config.EnableHealthChecking && ini.Config.EnableEndpointHealthChecking {
			if ini.Config.EnableIPv4 {
				node.IPv4HealthIP = net.ParseIP(k8sCiliumNode.Spec.HealthAddressing.IPv4)
			}

			if ini.Config.EnableIPv6 {
				node.IPv6HealthIP = net.ParseIP(k8sCiliumNode.Spec.HealthAddressing.IPv6)
			}
		}
	} else {
		log.Info("no local ciliumnode found, will not restore cilium internal and health ips from k8s")
	}

	return nil
}

func (ini *localNodeSynchronizer) mutableFieldsEqual(new *node.LocalNode) bool {
	return maps.Equal(ini.old.Labels, new.Labels) &&
		maps.Equal(ini.old.Annotations, new.Annotations) &&
		ini.old.UID == new.UID && ini.old.ProviderID == new.ProviderID
}

// syncFromK8s synchronizes the fields that can be mutated at runtime
func (ini *localNodeSynchronizer) syncFromK8s(ln, new *node.LocalNode) {
	filter := func(old, new map[string]string, key string) bool {
		_, oldExists := old[key]
		_, newExists := new[key]
		return oldExists && !newExists
	}

	// Create a clone, so that we don't mutate the current labels/annotations,
	// as LocalNodeStore.Update emits a shallow copy of the whole object.
	ln.Labels = maps.Clone(ln.Labels)
	maps.DeleteFunc(ln.Labels, func(key, _ string) bool { return filter(ini.old.Labels, new.Labels, key) })
	maps.Copy(ln.Labels, new.Labels)
	ini.old.Labels = new.Labels

	ln.Annotations = maps.Clone(ln.Annotations)
	maps.DeleteFunc(ln.Annotations, func(key, _ string) bool { return filter(ini.old.Annotations, new.Annotations, key) })
	maps.Copy(ln.Annotations, new.Annotations)
	ini.old.Annotations = new.Annotations

	ini.old.UID = new.UID
	ini.old.ProviderID = new.ProviderID
	ln.UID = new.UID
	ln.ProviderID = new.ProviderID
}

func parseNode(k8sNode *slim_corev1.Node) *node.LocalNode {
	return &node.LocalNode{
		Node:       *k8s.ParseNode(k8sNode, source.Kubernetes),
		UID:        k8sNode.GetUID(),
		ProviderID: k8sNode.Spec.ProviderID,
	}
}<|MERGE_RESOLUTION|>--- conflicted
+++ resolved
@@ -56,14 +56,13 @@
 		return err
 	}
 
-<<<<<<< HEAD
 	n.BootID = node.GetBootID()
 	if option.Config.EnableIPSec && n.BootID == "" {
 		return fmt.Errorf("IPSec requires a valid BootID")
-=======
+	}
+
 	if ini.WireGuard != nil {
 		ini.WireGuard.InitLocalNodeFromWireGuard(n)
->>>>>>> 4fd12d73
 	}
 
 	return nil
