--- conflicted
+++ resolved
@@ -54,6 +54,7 @@
 	github.com/google/cel-go v0.21.0
 	github.com/google/go-cmp v0.6.0
 	github.com/google/go-licenses v1.6.1-0.20230903011517-706b9c60edd4
+	github.com/google/gopacket v1.1.19
 	github.com/google/gops v0.3.28
 	github.com/google/renameio/v2 v2.0.0
 	github.com/google/uuid v1.6.0
@@ -108,17 +109,11 @@
 	go.uber.org/zap v1.27.0
 	go.universe.tf/metallb v0.11.0
 	go4.org/netipx v0.0.0-20231129151722-fdeea329fbba
-<<<<<<< HEAD
-	golang.org/x/crypto v0.26.0
+	golang.org/x/crypto v0.27.0
 	golang.org/x/exp v0.0.0-20240808152545-0cdaa3abc0fa
-	golang.org/x/mod v0.20.0
-	golang.org/x/net v0.28.0
-	golang.org/x/oauth2 v0.21.0
-=======
-	golang.org/x/crypto v0.27.0
 	golang.org/x/mod v0.21.0
 	golang.org/x/net v0.29.0
->>>>>>> 736337ca
+	golang.org/x/oauth2 v0.22.0
 	golang.org/x/sync v0.8.0
 	golang.org/x/sys v0.25.0
 	golang.org/x/term v0.24.0
@@ -154,11 +149,8 @@
 
 require (
 	cel.dev/expr v0.15.0 // indirect
-<<<<<<< HEAD
 	cloud.google.com/go/compute/metadata v0.3.0 // indirect
-=======
 	dario.cat/mergo v1.0.1 // indirect
->>>>>>> 736337ca
 	github.com/Azure/go-ansiterm v0.0.0-20230124172434-306776ec8161 // indirect
 	github.com/Azure/go-autorest v14.2.0+incompatible // indirect
 	github.com/Azure/go-autorest/autorest/azure/cli v0.4.6 // indirect
@@ -324,13 +316,7 @@
 	go.uber.org/atomic v1.11.0 // indirect
 	go.uber.org/dig v1.17.1 // indirect
 	go.uber.org/multierr v1.11.0 // indirect
-<<<<<<< HEAD
-	golang.org/x/text v0.17.0 // indirect
-=======
-	golang.org/x/exp v0.0.0-20240808152545-0cdaa3abc0fa // indirect
-	golang.org/x/oauth2 v0.22.0 // indirect
 	golang.org/x/text v0.18.0 // indirect
->>>>>>> 736337ca
 	golang.zx2c4.com/wintun v0.0.0-20230126152724-0fa3db229ce2 // indirect
 	gomodules.xyz/jsonpatch/v2 v2.4.0 // indirect
 	google.golang.org/genproto/googleapis/api v0.0.0-20240903143218-8af14fe29dc1 // indirect
@@ -356,8 +342,7 @@
 
 	// Using private fork of controller-tools. See commit msg for more context
 	// as to why we are using a private fork.
-<<<<<<< HEAD
-	sigs.k8s.io/controller-tools => github.com/cilium/controller-tools v0.8.0-2
+	sigs.k8s.io/controller-tools => github.com/cilium/controller-tools v0.16.1-1
 )
 
 // Enterprise dependencies.
@@ -368,8 +353,4 @@
 // DO NOT REMOVE THE EMPTY LINE BETWEEN THIS BLOCK AND "require"!
 
 // require (
-// )
-=======
-	sigs.k8s.io/controller-tools => github.com/cilium/controller-tools v0.16.1-1
-)
->>>>>>> 736337ca
+// )