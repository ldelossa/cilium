--- conflicted
+++ resolved
@@ -267,9 +267,5 @@
 
 	// Using private fork of controller-tools. See commit msg for more context
 	// as to why we are using a private fork.
-<<<<<<< HEAD
-	sigs.k8s.io/controller-tools => github.com/cilium/controller-tools v0.6.2-1
-=======
 	sigs.k8s.io/controller-tools => github.com/cilium/controller-tools v0.8.0-1
->>>>>>> 825b91d1
 )