--- conflicted
+++ resolved
@@ -16,16 +16,10 @@
         echo "EGRESS_GATEWAY_HELM_VALUES=--helm-set=egressGateway.enabled=true --helm-set=enterprise.egressGatewayHA.enabled=true" >> $GITHUB_ENV
         echo "CILIUM_CLI_RELEASE_REPO=cilium/cilium-cli" >> $GITHUB_ENV
         # renovate: datasource=github-releases depName=cilium/cilium-cli
-<<<<<<< HEAD
-        CILIUM_CLI_VERSION="v0.15.16"
+        CILIUM_CLI_VERSION="v0.15.17"
         echo "CILIUM_CLI_VERSION=$CILIUM_CLI_VERSION" >> $GITHUB_ENV
 
     - shell: bash
       name: enterprise overrides
       run: |
-        ./.github/actions/set-env-variables/enterprise-overrides.sh
-=======
-        CILIUM_CLI_VERSION="v0.15.17"
-        echo "CILIUM_CLI_VERSION=$CILIUM_CLI_VERSION" >> $GITHUB_ENV
-        echo "PUSH_TO_DOCKER_HUB=true" >> $GITHUB_ENV
->>>>>>> 7dd9a422
+        ./.github/actions/set-env-variables/enterprise-overrides.sh