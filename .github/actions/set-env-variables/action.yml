--- conflicted
+++ resolved
@@ -15,12 +15,9 @@
         CILIUM_CLI_VERSION="v0.15.21"
         echo "CILIUM_CLI_VERSION=$CILIUM_CLI_VERSION" >> $GITHUB_ENV
         echo "PUSH_TO_DOCKER_HUB=true" >> $GITHUB_ENV
-<<<<<<< HEAD
+        echo "GCP_PERF_RESULTS_BUCKET=gs://cilium-scale-results" >> $GITHUB_ENV
 
     - shell: bash
       name: enterprise overrides
       run: |
-        ./.github/actions/set-env-variables/enterprise-overrides.sh
-=======
-        echo "GCP_PERF_RESULTS_BUCKET=gs://cilium-scale-results" >> $GITHUB_ENV
->>>>>>> 4fd12d73
+        ./.github/actions/set-env-variables/enterprise-overrides.sh