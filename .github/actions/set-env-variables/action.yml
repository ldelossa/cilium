name: Set environment variables
description: Set environment variables
runs:
  using: composite
  steps:
    - shell: bash
      run: |
        echo "QUAY_ORGANIZATION=isovalent" >> $GITHUB_ENV
        echo "QUAY_ORGANIZATION_DEV=isovalent-dev" >> $GITHUB_ENV
        # no prod yet
<<<<<<< HEAD
        echo "QUAY_CHARTS_ORGANIZATION_DEV=isovalent-charts-dev" >> $GITHUB_ENV
        echo "BRANCH_SUFFIX=-ce" >> $GITHUB_ENV
=======
        echo "QUAY_CHARTS_ORGANIZATION_DEV=cilium-charts-dev" >> $GITHUB_ENV
        echo "EGRESS_GATEWAY_HELM_VALUES=--helm-set=egressGateway.enabled=true" >> $GITHUB_ENV
>>>>>>> eee24148
<|MERGE_RESOLUTION|>--- conflicted
+++ resolved
@@ -8,10 +8,6 @@
         echo "QUAY_ORGANIZATION=isovalent" >> $GITHUB_ENV
         echo "QUAY_ORGANIZATION_DEV=isovalent-dev" >> $GITHUB_ENV
         # no prod yet
-<<<<<<< HEAD
         echo "QUAY_CHARTS_ORGANIZATION_DEV=isovalent-charts-dev" >> $GITHUB_ENV
         echo "BRANCH_SUFFIX=-ce" >> $GITHUB_ENV
-=======
-        echo "QUAY_CHARTS_ORGANIZATION_DEV=cilium-charts-dev" >> $GITHUB_ENV
-        echo "EGRESS_GATEWAY_HELM_VALUES=--helm-set=egressGateway.enabled=true" >> $GITHUB_ENV
->>>>>>> eee24148
+        echo "EGRESS_GATEWAY_HELM_VALUES=--helm-set=egressGateway.enabled=true" >> $GITHUB_ENV