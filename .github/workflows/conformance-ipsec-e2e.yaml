--- conflicted
+++ resolved
@@ -85,56 +85,12 @@
             encryption-node: 'false'
             key-one: 'gcm(aes)'
             key-two: 'cbc(aes)'
-<<<<<<< HEAD
-            key-type-one: ""
-            key-type-two: ""
-=======
             key-type-one: '+'
             key-type-two: '+'
->>>>>>> ebf272d7
 
           - name: "2"
             # renovate: datasource=docker depName=quay.io/lvh-images/kind
             kernel: '5.4-20240305.092417'
-<<<<<<< HEAD
-            kube-proxy: "iptables"
-            kpr: "false"
-            tunnel: "disabled"
-            encryption: "ipsec"
-            encryption-node: "false"
-            key-one: "cbc(aes)"
-            key-two: "cbc(aes)"
-            key-type-one: "+"
-            key-type-two: ""
-
-          - name: "3"
-            # renovate: datasource=docker depName=quay.io/lvh-images/kind
-            kernel: '5.10-20240305.092417'
-            kube-proxy: "iptables"
-            kpr: "false"
-            tunnel: "disabled"
-            encryption: "ipsec"
-            encryption-node: "false"
-            endpoint-routes: "true"
-            key-one: "gcm(aes)"
-            key-two: "gcm(aes)"
-            key-type-one: ""
-            key-type-two: "+"
-
-          - name: "4"
-            # renovate: datasource=docker depName=quay.io/lvh-images/kind
-            kernel: 'bpf-next-20240309.012251'
-            kube-proxy: "iptables"
-            kpr: "false"
-            tunnel: "geneve"
-            encryption: "ipsec"
-            encryption-node: "false"
-            endpoint-routes: "true"
-            key-one: "cbc(aes)"
-            key-two: "gcm(aes)"
-            key-type-one: ""
-            key-type-two: ""
-=======
             kube-proxy: 'iptables'
             kpr: 'false'
             tunnel: 'disabled'
@@ -145,7 +101,7 @@
             key-type-one: '+'
             key-type-two: ''
 
-          - name: '3'
+          - name: "3"
             # renovate: datasource=docker depName=quay.io/lvh-images/kind
             kernel: '5.10-20240305.092417'
             kube-proxy: 'iptables'
@@ -159,7 +115,7 @@
             key-type-one: ''
             key-type-two: '+'
 
-          - name: '4'
+          - name: "4"
             # renovate: datasource=docker depName=quay.io/lvh-images/kind
             kernel: 'bpf-next-20240315.012542'
             kube-proxy: 'iptables'
@@ -197,7 +153,6 @@
             devices: 'eth0'
             key-one: 'gcm(aes)'
             key-two: 'gcm(aes)'
->>>>>>> ebf272d7
 
     timeout-minutes: 75
     steps:
@@ -319,68 +274,11 @@
             --flush-ct
 
       - name: Rotate IPsec Key & Test (${{ join(matrix.*, ', ') }})
-        uses: ./.github/actions/conn-disrupt-test
-        with:
-<<<<<<< HEAD
-          job-name: conformance-ipsec-e2e-key-rotation-${{ matrix.name }}
-          operation-cmd: |
-            KEYID=$(kubectl get secret -n kube-system cilium-ipsec-keys -o go-template --template={{.data.keys}} | base64 -d | grep -oP "^\d+")
-            if [[ $KEYID -ge 15 ]]; then KEYID=0; fi
-
-            if [[ "${{ matrix.key-two }}" == "gcm(aes)" ]]; then
-              key="rfc4106(gcm(aes)) $(dd if=/dev/urandom count=20 bs=1 2> /dev/null | xxd -p -c 64) 128"
-            elif [[ "${{ matrix.key-two }}" == "cbc(aes)" ]]; then
-              key="hmac(sha256) $(dd if=/dev/urandom count=32 bs=1 2> /dev/null| xxd -p -c 64) cbc(aes) $(dd if=/dev/urandom count=32 bs=1 2> /dev/null| xxd -p -c 64)"
-            else
-              echo "Invalid key type"; exit 1
-            fi
-            data="{\"stringData\":{\"keys\":\"$((($KEYID+1)))${{ matrix.key-type-two }} ${key}\"}}"
-            kubectl patch secret -n kube-system cilium-ipsec-keys -p="$data" -v=1
-
-            # Compute number of expected keys during key rotation depending on
-            # whether we use the single-key system (1 key) or the per-tunnel
-            # keys system (4 keys).
-            exp_nb_keys=2
-            if [[ "${{ matrix.key-type-one }}" == "+" ]]; then
-              ((exp_nb_keys+=7))
-            fi
-            if [[ "${{ matrix.key-type-two }}" == "+" ]]; then
-              ((exp_nb_keys+=7))
-            fi
-
-            # Wait until key rotation starts
-            # We expect the amount of keys in use to grow during rotation.
-            while true; do
-              keys_in_use=$(kubectl -n kube-system exec daemonset/cilium -c cilium-agent -- cilium-dbg encrypt status | awk '/Keys in use/ {print $NF}')
-              if [[ $keys_in_use == $exp_nb_keys ]]; then
-                break
-              fi
-              echo "Waiting until key rotation starts (seeing $keys_in_use keys)"
-              sleep 30s
-            done
-
-            exp_nb_keys=1
-            if [[ "${{ matrix.key-type-two }}" == "+" ]]; then
-              exp_nb_keys=8
-            fi
-
-            # Wait until key rotation completes
-            # We expect 2 keys per remote node.
-            # By default the key rotation cleanup delay is 5min, let's sleep 4min before actively polling
-            sleep $((4*60))
-            while true; do
-              keys_in_use=$(kubectl -n kube-system exec daemonset/cilium -c cilium-agent -- cilium-dbg encrypt status | awk '/Keys in use/ {print $NF}')
-              if [[ $keys_in_use == $exp_nb_keys ]]; then
-                break
-              fi
-              echo "Waiting until key rotation completes (seeing $keys_in_use keys)"
-              sleep 30s
-            done
-=======
+        uses: ./.github/actions/ipsec-key-rotate
+        with:
           key-algo: ${{ matrix.key-two }}
           key-type-one: ${{ matrix.key-type-one }}
           key-type-two: ${{ matrix.key-type-two }}
->>>>>>> ebf272d7
 
       - name: Fetch artifacts
         if: ${{ !success() }}
