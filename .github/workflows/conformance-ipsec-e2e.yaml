--- conflicted
+++ resolved
@@ -16,10 +16,10 @@
       extra-args:
         description: "[JSON object] Arbitrary arguments passed from the trigger comment via regex capture group. Parse with 'fromJson(inputs.extra-args).argName' in workflow."
         required: false
-        default: '{}'
+        default: "{}"
   # Run every 6 hours
   schedule:
-    - cron:  '0 5/6 * * *'
+    - cron: "0 5/6 * * *"
 
 # By specifying the access of one of the scopes, all of those that are not
 # specified are set to 'none'.
@@ -65,10 +65,10 @@
           sha: ${{ inputs.SHA || github.sha }}
 
   setup-and-test:
-    name: 'Setup & Test'
+    name: "Setup & Test"
     runs-on: ubuntu-latest-4cores-16gb
     env:
-      job_name: 'Setup & Test'
+      job_name: "Setup & Test"
     strategy:
       fail-fast: false
       max-parallel: 16
@@ -76,51 +76,51 @@
         include:
           # See https://github.com/cilium/cilium/issues/20606 for configuration table
 
-          - name: '1'
+          - name: "1"
             # renovate: datasource=docker depName=quay.io/lvh-images/kind
-            kernel: '4.19-20240201.165956'
-            kube-proxy: 'iptables'
-            kpr: 'false'
-            tunnel: 'vxlan'
-            encryption: 'ipsec'
-            encryption-node: 'false'
-            key-one: 'gcm(aes)'
-            key-two: 'cbc(aes)'
-
-          - name: '2'
+            kernel: "4.19-20240201.165956"
+            kube-proxy: "iptables"
+            kpr: "false"
+            tunnel: "vxlan"
+            encryption: "ipsec"
+            encryption-node: "false"
+            key-one: "gcm(aes)"
+            key-two: "cbc(aes)"
+
+          - name: "2"
             # renovate: datasource=docker depName=quay.io/lvh-images/kind
-            kernel: '5.4-20240201.165956'
-            kube-proxy: 'iptables'
-            kpr: 'false'
-            tunnel: 'disabled'
-            encryption: 'ipsec'
-            encryption-node: 'false'
-            key-one: 'cbc(aes)'
-            key-two: 'cbc(aes)'
-
-          - name: '3'
+            kernel: "5.4-20240201.165956"
+            kube-proxy: "iptables"
+            kpr: "false"
+            tunnel: "disabled"
+            encryption: "ipsec"
+            encryption-node: "false"
+            key-one: "cbc(aes)"
+            key-two: "cbc(aes)"
+
+          - name: "3"
             # renovate: datasource=docker depName=quay.io/lvh-images/kind
-            kernel: '5.10-20240201.165956'
-            kube-proxy: 'iptables'
-            kpr: 'false'
-            tunnel: 'disabled'
-            encryption: 'ipsec'
-            encryption-node: 'false'
-            endpoint-routes: 'true'
-            key-one: 'gcm(aes)'
-            key-two: 'gcm(aes)'
-
-          - name: '4'
+            kernel: "5.10-20240201.165956"
+            kube-proxy: "iptables"
+            kpr: "false"
+            tunnel: "disabled"
+            encryption: "ipsec"
+            encryption-node: "false"
+            endpoint-routes: "true"
+            key-one: "gcm(aes)"
+            key-two: "gcm(aes)"
+
+          - name: "4"
             # renovate: datasource=docker depName=quay.io/lvh-images/kind
-            kernel: 'bpf-next-20240204.012837'
-            kube-proxy: 'iptables'
-            kpr: 'false'
-            tunnel: 'geneve'
-            encryption: 'ipsec'
-            encryption-node: 'false'
-            endpoint-routes: 'true'
-            key-one: 'cbc(aes)'
-            key-two: 'gcm(aes)'
+            kernel: "bpf-next-20240204.012837"
+            kube-proxy: "iptables"
+            kpr: "false"
+            tunnel: "geneve"
+            encryption: "ipsec"
+            encryption-node: "false"
+            endpoint-routes: "true"
+            key-one: "cbc(aes)"
+            key-two: "gcm(aes)"
 
     timeout-minutes: 70
     steps:
@@ -148,7 +148,7 @@
         uses: ./.github/actions/cilium-config
         with:
           image-tag: ${{ steps.vars.outputs.sha }}
-          chart-dir: './install/kubernetes/cilium'
+          chart-dir: "./untrusted/install/kubernetes/cilium"
           tunnel: ${{ matrix.tunnel }}
           devices: ${{ matrix.devices }}
           endpoint-routes: ${{ matrix.endpoint-routes }}
@@ -163,21 +163,8 @@
           ingress-controller: ${{ matrix.ingress-controller }}
           misc: ${{ matrix.misc }}
 
-<<<<<<< HEAD
-      # Warning: since this is a privileged workflow, subsequent workflow job
-      # steps must take care not to execute untrusted code.
-      - name: Checkout pull request branch (NOT TRUSTED)
-        uses: actions/checkout@b4ffde65f46336ab88eb53be808477a3936bae11 # v4.1.1
-        with:
-          ref: ${{ steps.vars.outputs.sha }}
-          persist-credentials: false
-
-      - name: Install Cilium CLI-cli
-        uses: cilium/cilium-cli@32109b32259a487c803648a3c9463cdcafa4c0c3 # v0.15.19
-=======
       - name: Install Cilium CLI
         uses: cilium/cilium-cli@d79f56bc2f2b2dbb2d5e41696c2f3aec0ebd3eb0 # v0.15.21
->>>>>>> 4fd12d73
         with:
           repository: ${{ env.CILIUM_CLI_RELEASE_REPO }}
           release-version: ${{ env.CILIUM_CLI_VERSION }}
@@ -196,11 +183,22 @@
           echo params="--xdp --secondary-network \"\" 3 \"\" \"\" ${{ matrix.kube-proxy }} $IP_FAM" >> $GITHUB_OUTPUT
 
       - name: Provision K8s on LVH VM
-        uses: isovalent/cilium/.github/actions/lvh-kind@main-ce
+        uses: ./.github/actions/lvh-kind
         with:
           test-name: e2e-conformance
           kernel: ${{ matrix.kernel }}
           kind-params: "${{ steps.kind-params.outputs.params }}"
+
+      # Warning: since this is a privileged workflow, subsequent workflow job
+      # steps must take care not to execute untrusted code.
+      - name: Checkout pull request branch (NOT TRUSTED)
+        uses: actions/checkout@b4ffde65f46336ab88eb53be808477a3936bae11 # v4.1.1
+        with:
+          ref: ${{ steps.vars.outputs.sha }}
+          persist-credentials: false
+          path: untrusted
+          sparse-checkout: |
+            install/kubernetes/cilium
 
       - name: Wait for images to be available
         timeout-minutes: 30
@@ -244,7 +242,7 @@
             --flush-ct
 
       - name: Rotate IPsec Key & Test (${{ join(matrix.*, ', ') }})
-        uses: isovalent/cilium/.github/actions/conn-disrupt-test@main-ce
+        uses: ./.github/actions/conn-disrupt-test
         with:
           job-name: conformance-ipsec-e2e-key-rotation-${{ matrix.name }}
           operation-cmd: |
