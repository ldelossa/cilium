--- conflicted
+++ resolved
@@ -60,12 +60,6 @@
 
 env:
   kind_config: .github/kind-config.yaml
-<<<<<<< HEAD
-  # Use the upstream main branch for the gateway-api version for development.
-  # Please update to tag when releasing.
-  gateway_api_version: main
-=======
->>>>>>> cfbb71a2
   timeout: 5m
 
 jobs:
