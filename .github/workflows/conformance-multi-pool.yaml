name: ConformanceMultiPoolIPAM

# Any change in triggers needs to be reflected in the concurrency group.
on:
  pull_request:
    paths-ignore:
      - 'Documentation/**'
      - 'test/**'
  push:
    branches:
      - main
      - ft/main/**
    paths-ignore:
      - 'Documentation/**'
      - 'test/**'

permissions: read-all

concurrency:
  group: ${{ github.workflow }}-${{ github.event.pull_request.number || github.event.after }}
  cancel-in-progress: true

env:
  # renovate: datasource=github-releases depName=cilium/cilium-cli
<<<<<<< HEAD
  cilium_cli_version: v0.15.3
=======
  cilium_cli_version: v0.15.4
>>>>>>> 825b91d1
  cilium_cli_ci_version:
  # renovate: datasource=github-releases depName=kubernetes-sigs/kind
  kind_version: v0.20.0
  kind_config: .github/kind-config.yaml
  timeout: 5m

jobs:
  multi-pool-ipam-conformance-test:
    runs-on: ubuntu-latest
    timeout-minutes: 120
    steps:
      - name: Checkout main branch to access local actions
        uses: actions/checkout@c85c95e3d7251135ab7dc9ce3241c5835cc595a9 # v3.5.3
        with:
          ref: ${{ github.event.repository.default_branch }}
          persist-credentials: false
      - name: Set Environment Variables
        uses: ./.github/actions/set-env-variables

      - name: Install Cilium CLI
<<<<<<< HEAD
        uses: cilium/cilium-cli@829ae9b4d2c65104343051ad77b618b92a2c2b75 # v0.15.3
=======
        uses: cilium/cilium-cli@2037fb55bc81db08b66e315f5f0b9169ce6f30c2 # v0.15.4
>>>>>>> 825b91d1
        with:
          release-version: ${{ env.cilium_cli_version }}
          ci-version: ${{ env.cilium_cli_ci_version }}

      - name: Set image tag
        id: vars
        run: |
          if [ ${{ github.event.pull_request }} ]; then
            SHA=${{ github.event.pull_request.head.sha }}
          else
            SHA=${{ github.sha }}
          fi
          echo sha=${SHA} >> $GITHUB_OUTPUT

          # Notes:
          #  - Multi-pool IPAM only supports direct routing, thus we disable
          #    tunnel mode and enable auto-direct-routes.
          #  - Multi-pool IPAM only supports endpoint routes, thus we disable
          #    the local-node-route.
          #  - helm/kind-action does not support BPF host routing, so we fall
          #    back on legacy host routing (#23283)
          #  - iptables-based masquerading does not support multiple non-masquerade
          #    CIDRs. Thus, we enable BPF masquerading where we can add multiple
          #    non-masquerade CIDRs.
          CILIUM_INSTALL_DEFAULTS="--chart-directory=install/kubernetes/cilium \
            --helm-set=debug.enabled=true \
            --helm-set=debug.verbose=envoy \
            --helm-set=image.repository=quay.io/${{ env.QUAY_ORGANIZATION_DEV }}/cilium-ci \
            --helm-set=image.useDigest=false \
            --helm-set=image.tag=${SHA} \
            --helm-set=operator.image.repository=quay.io/${{ env.QUAY_ORGANIZATION_DEV }}/operator \
            --helm-set=operator.image.suffix=-ci \
            --helm-set=operator.image.tag=${SHA} \
            --helm-set=operator.image.useDigest=false \
            --helm-set=hubble.relay.enabled=true \
            --helm-set=hubble.relay.image.repository=quay.io/${{ env.QUAY_ORGANIZATION_DEV }}/hubble-relay-ci \
            --helm-set=hubble.relay.image.tag=${SHA} \
            --helm-set=hubble.relay.image.useDigest=false \
            --helm-set=tunnel=disabled \
            --helm-set=autoDirectNodeRoutes=true \
            --helm-set=routingMode=native \
            --helm-set=endpointRoutes.enabled=true \
            --helm-set-string=extraConfig.enable-local-node-route=false \
            --helm-set=kubeProxyReplacement=strict \
            --helm-set=bpf.masquerade=true \
            --helm-set=bpf.hostLegacyRouting=true\
            --helm-set=ipv4NativeRoutingCIDR=10.0.0.0/8 \
            --helm-set=ipMasqAgent.enabled=true \
            --helm-set=ipMasqAgent.config.nonMasqueradeCIDRs='{192.168.0.0/16}' \
            --helm-set=ipam.mode=multi-pool \
            --helm-set=ipam.operator.autoCreateCiliumPodIPPools.default.ipv4.cidrs='{10.10.0.0/16}' \
            --helm-set=ipam.operator.autoCreateCiliumPodIPPools.default.ipv4.maskSize=24 \
            --helm-set=ipam.operator.autoCreateCiliumPodIPPools.cilium-test-pool.ipv4.cidrs='{10.20.0.0/16}' \
            --helm-set=ipam.operator.autoCreateCiliumPodIPPools.cilium-test-pool.ipv4.maskSize=24 \
            --helm-set=ipam.operator.autoCreateCiliumPodIPPools.client-pool.ipv4.cidrs='{192.168.0.0/20}' \
            --helm-set=ipam.operator.autoCreateCiliumPodIPPools.client-pool.ipv4.maskSize=27 \
            --helm-set=ipam.operator.autoCreateCiliumPodIPPools.echo-other-node-pool.ipv4.cidrs='{192.168.16.0/20}' \
            --helm-set=ipam.operator.autoCreateCiliumPodIPPools.echo-other-node-pool.ipv4.maskSize=27"

          CONNECTIVITY_TEST_DEFAULTS="--flow-validation=disabled --hubble=false --collect-sysdump-on-failure \
            --external-target bing.com --external-cidr 8.0.0.0/8 --external-ip 8.8.4.4 --external-other-ip 8.8.8.8 \
            --namespace-annotations='{\"ipam.cilium.io/ip-pool\":\"cilium-test-pool\"}' \
            --deployment-pod-annotations='{ \
                \"client\":{\"ipam.cilium.io/ip-pool\":\"client-pool\"}, \
                \"echo-other-node\":{\"ipam.cilium.io/ip-pool\":\"echo-other-node-pool\"} \
            }'"

          echo cilium_install_defaults=${CILIUM_INSTALL_DEFAULTS} >> $GITHUB_OUTPUT
          echo connectivity_test_defaults=${CONNECTIVITY_TEST_DEFAULTS} >> $GITHUB_OUTPUT

      - name: Checkout
        uses: actions/checkout@c85c95e3d7251135ab7dc9ce3241c5835cc595a9 # v3.5.3
        with:
          ref: ${{ steps.vars.outputs.sha }}
          persist-credentials: false

      - name: Create kind cluster
        uses: helm/kind-action@dda0770415bac9fc20092cacbc54aa298604d140 # v1.8.0
        with:
          version: ${{ env.kind_version }}
          config: ${{ env.kind_config }}

      - name: Wait for images to be available
        timeout-minutes: 30
        shell: bash
        run: |
          for image in cilium-ci operator-generic-ci hubble-relay-ci; do
            until docker manifest inspect quay.io/${{ env.QUAY_ORGANIZATION_DEV }}/$image:${{ steps.vars.outputs.sha }} &> /dev/null; do sleep 45s; done
          done

      - name: Install Cilium
        id: install-cilium
        run: |
          CILIUM_CLI_MODE=helm cilium install ${{ steps.vars.outputs.cilium_install_defaults }}

      - name: Wait for Cilium status to be ready
        run: |
          cilium status --wait
          kubectl -n kube-system get pods

      - name: Port forward Relay
        run: |
          cilium hubble port-forward&
          sleep 10s
          [[ $(pgrep -f "cilium.*hubble.*port-forward|kubectl.*port-forward.*hubble-relay" | wc -l) == 2 ]]

      - name: Make JUnit report directory
        run: |
          mkdir -p cilium-junits

      - name: Run connectivity test
        run: |
          cilium connectivity test ${{ steps.vars.outputs.connectivity_test_defaults }} \
            --junit-file "cilium-junits/${{ env.job_name }} - 1.xml" --junit-property github_job_step="Run connectivity test"

      - name: Collect Pod and Pool IPs
        id: ips
        run: |
          for pod in client client2 echo-same-node echo-other-node; do
            kubectl get pod -n cilium-test -l "name=${pod}" -o jsonpath="${pod}={.items[*].status.podIP}{'\n'}" >> "$GITHUB_OUTPUT"
          done

          for pool in cilium-test-pool client-pool echo-other-node-pool; do
            kubectl get ciliumpodippool "${pool}" -o "jsonpath=${pool}={.spec.ipv4.cidrs[0]}{'\n'}" >> "$GITHUB_OUTPUT"
          done

      - name: Validate Pod IPs
        shell: python
        run: |
          from ipaddress import ip_address, ip_network

          assert ip_address("${{ steps.ips.outputs.client }}") in ip_network("${{ steps.ips.outputs.client-pool }}"), "client pool mismatch"
          assert ip_address("${{ steps.ips.outputs.client2 }}") in ip_network("${{ steps.ips.outputs.cilium-test-pool }}"), "client2 pool mismatch"
          assert ip_address("${{ steps.ips.outputs.echo-same-node }}") in ip_network("${{ steps.ips.outputs.cilium-test-pool }}"), "echo-same-node pool mismatch"
          assert ip_address("${{ steps.ips.outputs.echo-other-node }}") in ip_network("${{ steps.ips.outputs.echo-other-node-pool }}"), "echo-other-node pool mismatch"

      - name: Post-test information gathering
        if: ${{ !success() && steps.install-cilium.outcome != 'skipped' }}
        run: |
          kubectl get pods --all-namespaces -o wide
          cilium status
          cilium sysdump --output-filename cilium-sysdump-out
        shell: bash {0} # Disable default fail-fast behaviour so that all commands run independently

      - name: Upload artifacts
        if: ${{ !success() }}
        uses: actions/upload-artifact@0b7f8abb1508181956e8e162db84b466c27e18ce # v3.1.2
        with:
          name: cilium-sysdump-out.zip
          path: cilium-sysdump-*.zip
          retention-days: 5

      - name: Upload JUnits [junit]
        if: ${{ always() }}
        uses: actions/upload-artifact@0b7f8abb1508181956e8e162db84b466c27e18ce # v3.1.2
        with:
          name: cilium-junits
          path: cilium-junits/*.xml
          retention-days: 5

      - name: Publish Test Results As GitHub Summary
        if: ${{ always() }}
        uses: aanm/junit2md@332ebf0fddd34e91b03a832cfafaa826306558f9 # v0.0.3
        with:
          junit-directory: "cilium-junits"<|MERGE_RESOLUTION|>--- conflicted
+++ resolved
@@ -22,11 +22,7 @@
 
 env:
   # renovate: datasource=github-releases depName=cilium/cilium-cli
-<<<<<<< HEAD
-  cilium_cli_version: v0.15.3
-=======
   cilium_cli_version: v0.15.4
->>>>>>> 825b91d1
   cilium_cli_ci_version:
   # renovate: datasource=github-releases depName=kubernetes-sigs/kind
   kind_version: v0.20.0
@@ -47,11 +43,7 @@
         uses: ./.github/actions/set-env-variables
 
       - name: Install Cilium CLI
-<<<<<<< HEAD
-        uses: cilium/cilium-cli@829ae9b4d2c65104343051ad77b618b92a2c2b75 # v0.15.3
-=======
         uses: cilium/cilium-cli@2037fb55bc81db08b66e315f5f0b9169ce6f30c2 # v0.15.4
->>>>>>> 825b91d1
         with:
           release-version: ${{ env.cilium_cli_version }}
           ci-version: ${{ env.cilium_cli_ci_version }}
