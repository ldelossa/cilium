name: Cilium IPsec upgrade (ci-ipsec-upgrade)

# Any change in triggers needs to be reflected in the concurrency group.
on:
  workflow_dispatch:
    inputs:
      PR-number:
        description: "Pull request number."
        required: true
      context-ref:
        description: "Context in which the workflow runs. If PR is from a fork, will be the PR target branch (general case). If PR is NOT from a fork, will be the PR branch itself (this allows committers to test changes to workflows directly from PRs)."
        required: true
      SHA:
        description: "SHA under test (head of the PR branch)."
        required: true
      extra-args:
        description: "[JSON object] Arbitrary arguments passed from the trigger comment via regex capture group. Parse with 'fromJson(inputs.extra-args).argName' in workflow."
        required: false
        default: "{}"
  # Run every 6 hours
  schedule:
    - cron: "0 5/6 * * *"

# By specifying the access of one of the scopes, all of those that are not
# specified are set to 'none'.
permissions:
  # To be able to access the repository with actions/checkout
  contents: read
  # To allow retrieving information from the PR API
  pull-requests: read
  # To be able to set commit status
  statuses: write

concurrency:
  # Structure:
  # - Workflow name
  # - Event type
  # - A unique identifier depending on event type:
  #   - schedule: SHA
  #   - workflow_dispatch: PR number
  #
  # This structure ensures a unique concurrency group name is generated for each
  # type of testing, such that re-runs will cancel the previous run.
  group: |
    ${{ github.workflow }}
    ${{ github.event_name }}
    ${{
      (github.event_name == 'schedule' && github.sha) ||
      (github.event_name == 'workflow_dispatch' && github.event.inputs.PR-number)
    }}
  cancel-in-progress: true

env:
  cilium_cli_ci_version:
  check_url: https://github.com/${{ github.repository }}/actions/runs/${{ github.run_id }}
  # renovate: datasource=docker depName=kindest/node
  k8s_version: v1.29.1

jobs:
  commit-status-start:
    name: Commit Status Start
    runs-on: ubuntu-latest
    steps:
      - name: Set initial commit status
        uses: myrotvorets/set-commit-status-action@38f3f27c7d52fb381273e95542f07f0fba301307 # v2.0.0
        with:
          sha: ${{ inputs.SHA || github.sha }}

  setup-and-test:
    runs-on: ubuntu-latest-4cores-16gb
    name: "Setup & Test"
    env:
      job_name: "Setup & Test"
    strategy:
      fail-fast: false
      max-parallel: 16
      matrix:
        config: ["5.4", "5.10", "6.1", "bpf-next"]
        mode: ["minor", "patch"]
        include:
          # Define three config sets
          - config: "5.4"
            # renovate: datasource=docker depName=quay.io/lvh-images/kind
<<<<<<< HEAD
            kernel: "5.4-20240201.165956"
            kube-proxy: "iptables"
            kpr: "disabled"
            tunnel: "disabled"
            encryption: "ipsec"
=======
            kernel: '5.4-20240215.093821'
            kube-proxy: 'iptables'
            kpr: 'disabled'
            tunnel: 'disabled'
            encryption: 'ipsec'
>>>>>>> b3d7d4d1

          - config: "5.10"
            # renovate: datasource=docker depName=quay.io/lvh-images/kind
<<<<<<< HEAD
            kernel: "5.10-20240201.165956"
            kube-proxy: "iptables"
            kpr: "disabled"
            tunnel: "disabled"
            encryption: "ipsec"
            endpoint-routes: "true"

          - config: "6.1"
            # renovate: datasource=docker depName=quay.io/lvh-images/kind
            kernel: "6.1-20240201.165956"
            kube-proxy: "iptables"
            kpr: "disabled"
            tunnel: "vxlan"
            encryption: "ipsec"
            endpoint-routes: "false"

          - config: "bpf-next"
            # renovate: datasource=docker depName=quay.io/lvh-images/kind
            kernel: "bpf-next-20240204.012837"
            kube-proxy: "iptables"
            kpr: "disabled"
            tunnel: "vxlan"
            encryption: "ipsec"
            endpoint-routes: "true"
=======
            kernel: '5.10-20240215.093821'
            kube-proxy: 'iptables'
            kpr: 'disabled'
            tunnel: 'disabled'
            encryption: 'ipsec'
            endpoint-routes: 'true'

          - config: '6.1'
            # renovate: datasource=docker depName=quay.io/lvh-images/kind
            kernel: '6.1-20240215.093821'
            kube-proxy: 'iptables'
            kpr: 'disabled'
            tunnel: 'vxlan'
            encryption: 'ipsec'
            endpoint-routes: 'false'

          - config: 'bpf-next'
            # renovate: datasource=docker depName=quay.io/lvh-images/kind
            kernel: 'bpf-next-20240215.093821'
            kube-proxy: 'iptables'
            kpr: 'disabled'
            tunnel: 'vxlan'
            encryption: 'ipsec'
            endpoint-routes: 'true'
>>>>>>> b3d7d4d1

          # Add names to matrix combinations of {config, mode}
          - config: "5.4"
            mode: "minor"
            name: "1"

          - config: "5.10"
            mode: "minor"
            name: "2"

          - config: "6.1"
            mode: "minor"
            name: "3"

          - config: "bpf-next"
            mode: "minor"
            name: "4"

          - config: "5.4"
            mode: "patch"
            name: "5"

          - config: "5.10"
            mode: "patch"
            name: "6"

          - config: "6.1"
            mode: "patch"
            name: "7"

          - config: "bpf-next"
            mode: "patch"
            name: "8"

    timeout-minutes: 70
    steps:
      - name: Checkout context ref (trusted)
        uses: actions/checkout@b4ffde65f46336ab88eb53be808477a3936bae11 # v4.1.1
        with:
          ref: ${{ inputs.context-ref || github.sha }}
          # We need to be able to check the existence of the tag we want to
          # downgrade to, in case we're on a release preparation commit and the
          # value in VERSION does not correspond to an existing tag yet. In
          # that case, print-downgrade-version.sh needs to adjust the patch
          # release number to downgrade to.
          fetch-tags: true
          persist-credentials: false

      - name: Set Environment Variables
        uses: ./.github/actions/set-env-variables

      - name: Set up job variables
        id: vars
        run: |
          if [ "${{ github.event_name }}" = "workflow_dispatch" ]; then
            SHA="${{ inputs.SHA }}"
          else
            SHA="${{ github.sha }}"
          fi
          echo sha=${SHA} >> $GITHUB_OUTPUT
          if [ "${{ matrix.mode }}" = "minor" ]; then
            CILIUM_DOWNGRADE_VERSION=$(contrib/scripts/print-downgrade-version.sh)
            IMAGE_TAG=${CILIUM_DOWNGRADE_VERSION}
          else
            # Upgrade from / downgrade to patch release.
            # In some cases we expect to fail to get the version number, do not
            # fail the workflow in such case. This is typically the case on
            # main branch where we don't have preceeding patch releases.
            CILIUM_DOWNGRADE_VERSION=$(contrib/scripts/print-downgrade-version.sh patch || true)
            # Pass an empty tag to the cilium-config action to fall back to the
            # default release image, without crafting an image path with the
            # "-ci" suffix
            IMAGE_TAG=''
          fi
          echo downgrade_version=${CILIUM_DOWNGRADE_VERSION} >> $GITHUB_OUTPUT
          echo image_tag=${IMAGE_TAG} >> $GITHUB_OUTPUT

      - name: Derive stable Cilium installation config
        id: cilium-stable-config
        if: ${{ steps.vars.outputs.downgrade_version != '' }}
        uses: ./.github/actions/cilium-config
        with:
          image-tag: ${{ steps.vars.outputs.image_tag }}
          chart-dir: "./untrusted/cilium-downgrade/install/kubernetes/cilium"
          tunnel: ${{ matrix.tunnel }}
          endpoint-routes: ${{ matrix.endpoint-routes }}
          ipv6: ${{ matrix.ipv6 }}
          kpr: ${{ matrix.kpr }}
          lb-mode: ${{ matrix.lb-mode }}
          lb-acceleration: ${{ matrix.lb-acceleration }}
          encryption: ${{ matrix.encryption }}
          encryption-node: ${{ matrix.encryption-node }}
          egress-gateway: ${{ matrix.egress-gateway }}
          host-fw: ${{ matrix.host-fw }}
          mutual-auth: false
          misc: "bpfClockProbe=false,cni.uninstall=false"

      - name: Derive newest Cilium installation config
        id: cilium-newest-config
        if: ${{ steps.vars.outputs.downgrade_version != '' }}
        uses: ./.github/actions/cilium-config
        with:
          image-tag: ${{ steps.vars.outputs.sha }}
          chart-dir: "./untrusted/cilium-newest/install/kubernetes/cilium"
          tunnel: ${{ matrix.tunnel }}
          endpoint-routes: ${{ matrix.endpoint-routes }}
          ipv6: ${{ matrix.ipv6 }}
          kpr: ${{ matrix.kpr }}
          lb-mode: ${{ matrix.lb-mode }}
          lb-acceleration: ${{ matrix.lb-acceleration }}
          encryption: ${{ matrix.encryption }}
          encryption-node: ${{ matrix.encryption-node }}
          egress-gateway: ${{ matrix.egress-gateway }}
          host-fw: ${{ matrix.host-fw }}
          mutual-auth: false
          misc: "bpfClockProbe=false,cni.uninstall=false"

      - name: Install Cilium CLI
        if: ${{ steps.vars.outputs.downgrade_version != '' }}
        uses: cilium/cilium-cli@7306e3cdc6caee738157f08e3e1ba26179f104e5 # v0.15.23
        with:
          repository: ${{ env.CILIUM_CLI_RELEASE_REPO }}
          release-version: ${{ env.CILIUM_CLI_VERSION }}
          ci-version: ${{ env.cilium_cli_ci_version }}
          binary-name: cilium-cli
          binary-dir: ./

      - name: Set Kind params
        if: ${{ steps.vars.outputs.downgrade_version != '' }}
        id: kind-params
        shell: bash
        run: |
          IP_FAM="dual"
          if [ "${{ matrix.ipv6 }}" == "false" ]; then
            IP_FAM="ipv4"
          fi
          echo params="\"\" 3 \"\" \"\" ${{ matrix.kube-proxy }} $IP_FAM" >> $GITHUB_OUTPUT

      - name: Provision K8s on LVH VM
        if: ${{ steps.vars.outputs.downgrade_version != '' }}
        uses: ./.github/actions/lvh-kind
        with:
          test-name: e2e-conformance
          kernel: ${{ matrix.kernel }}
          kind-params: "${{ steps.kind-params.outputs.params }}"
          kind-image-vsn: ${k8s_version}

      # Warning: since this is a privileged workflow, subsequent workflow job
      # steps must take care not to execute untrusted code.
      - name: Checkout pull request branch (NOT TRUSTED)
        if: ${{ steps.vars.outputs.downgrade_version != '' }}
        uses: actions/checkout@b4ffde65f46336ab88eb53be808477a3936bae11 # v4.1.1
        with:
          ref: ${{ steps.vars.outputs.sha }}
          persist-credentials: false
          path: untrusted/cilium-newest
          sparse-checkout: |
            install/kubernetes/cilium
      - name: Checkout ${{ steps.vars.outputs.downgrade_version }} branch to get the Helm chart
        if: ${{ steps.vars.outputs.downgrade_version != '' }}
        uses: actions/checkout@b4ffde65f46336ab88eb53be808477a3936bae11 # v4.1.1
        with:
          ref: ${{ steps.vars.outputs.downgrade_version }}
          persist-credentials: false
          path: untrusted/cilium-downgrade
          sparse-checkout: |
            install/kubernetes/cilium

      - name: Wait for images to be available
        if: ${{ steps.vars.outputs.downgrade_version != '' }}
        timeout-minutes: 30
        shell: bash
        run: |
          for image in cilium-ci operator-generic-ci hubble-relay-ci ; do
            until docker manifest inspect quay.io/${{ env.QUAY_ORGANIZATION_DEV }}/$image:${{ steps.vars.outputs.sha }} &> /dev/null; do sleep 45s; done
          done

      - name: Install Cilium ${{ steps.vars.outputs.downgrade_version }} (${{ matrix.name }})
        if: ${{ steps.vars.outputs.downgrade_version != '' }}
        shell: bash
        run: |
          kubectl patch node kind-worker3 --type=json -p='[{"op":"add","path":"/metadata/labels/cilium.io~1no-schedule","value":"true"}]'
          kubectl create -n kube-system secret generic cilium-ipsec-keys \
              --from-literal=keys="3 rfc4106(gcm(aes)) $(echo $(dd if=/dev/urandom count=20 bs=1 2> /dev/null | xxd -p -c 64)) 128"

          mkdir -p cilium-junits

          CILIUM_CLI_MODE=helm ./cilium-cli install \
            ${{ steps.cilium-stable-config.outputs.config }}

          ./cilium-cli status --wait
          kubectl get pods --all-namespaces -o wide
          # TODO: After Cilium 1.15 release, update to cilium-dbg
          kubectl -n kube-system exec daemonset/cilium -c cilium-agent -- cilium status

      - name: Start conn-disrupt-test
        if: ${{ steps.vars.outputs.downgrade_version != '' }}
        shell: bash
        run: |
          # Create pods which establish long lived connections. It will be used by
          # subsequent connectivity tests with --include-conn-disrupt-test to catch any
          # interruption in such flows.
          ./cilium-cli connectivity test --include-conn-disrupt-test --conn-disrupt-test-setup \
            --conn-disrupt-dispatch-interval 0ms

      - name: Upgrade Cilium & Test (${{ matrix.name }})
        if: ${{ steps.vars.outputs.downgrade_version != '' }}
        uses: ./.github/actions/conn-disrupt-test
        with:
          job-name: ipsec-upgrade-${{ matrix.name }}
          operation-cmd: |
            CILIUM_CLI_MODE=helm ./cilium-cli upgrade \
              ${{ steps.cilium-newest-config.outputs.config }}

            ./cilium-cli status --wait
            kubectl get pods --all-namespaces -o wide
            kubectl -n kube-system exec daemonset/cilium -c cilium-agent -- cilium-dbg status

      - name: Downgrade Cilium to ${{ steps.vars.outputs.downgrade_version }} & Test (${{ matrix.name }})
        if: ${{ steps.vars.outputs.downgrade_version != '' }}
        uses: ./.github/actions/conn-disrupt-test
        with:
          job-name: ipsec-downgrade-${{ matrix.name }}
          operation-cmd: |
            CILIUM_CLI_MODE=helm ./cilium-cli upgrade \
              ${{ steps.cilium-stable-config.outputs.config }}

            ./cilium-cli status --wait
            kubectl get pods --all-namespaces -o wide
            # TODO: After Cilium 1.15 release, update to cilium-dbg
            kubectl -n kube-system exec daemonset/cilium -c cilium-agent -- cilium status

      - name: Fetch artifacts
        if: ${{ steps.vars.outputs.downgrade_version != '' && !success() }}
        shell: bash
        run: |
          kubectl get pods --all-namespaces -o wide
          ./cilium-cli status
          mkdir -p cilium-sysdumps
          ./cilium-cli sysdump --output-filename cilium-sysdump-${{ matrix.name }}-final

      - name: Upload artifacts
        if: ${{ steps.vars.outputs.downgrade_version != '' && !success() }}
        uses: actions/upload-artifact@5d5d22a31266ced268874388b861e4b58bb5c2f3 # v4.3.1
        with:
          name: cilium-sysdumps-${{ matrix.config }}-${{ matrix.mode }}
          path: cilium-sysdump-*.zip

      - name: Upload JUnits [junit]
        if: ${{ steps.vars.outputs.downgrade_version != '' && always() }}
        uses: actions/upload-artifact@5d5d22a31266ced268874388b861e4b58bb5c2f3 # v4.3.1
        with:
          name: cilium-junits-${{ matrix.config }}-${{ matrix.mode }}
          path: cilium-junits/*.xml

      - name: Publish Test Results As GitHub Summary
        if: ${{ steps.vars.outputs.downgrade_version != '' && always() }}
        uses: aanm/junit2md@332ebf0fddd34e91b03a832cfafaa826306558f9 # v0.0.3
        with:
          junit-directory: "cilium-junits"

  merge-upload:
    if: ${{ always() }}
    name: Merge and Upload Artifacts
    runs-on: ubuntu-latest
    needs: setup-and-test
    steps:
      - name: Merge Sysdumps
        if: ${{ needs.setup-and-test.result == 'failure' }}
        uses: actions/upload-artifact/merge@5d5d22a31266ced268874388b861e4b58bb5c2f3 # v4.3.1
        with:
          name: cilium-sysdumps
          pattern: cilium-sysdumps-*
          retention-days: 5
          delete-merged: true
        continue-on-error: true
      - name: Merge JUnits
        uses: actions/upload-artifact/merge@5d5d22a31266ced268874388b861e4b58bb5c2f3 # v4.3.1
        with:
          name: cilium-junits
          pattern: cilium-junits-*
          retention-days: 5
          delete-merged: true

  commit-status-final:
    if: ${{ always() }}
    name: Commit Status Final
    needs: setup-and-test
    runs-on: ubuntu-latest
    steps:
      - name: Set final commit status
        uses: myrotvorets/set-commit-status-action@38f3f27c7d52fb381273e95542f07f0fba301307 # v2.0.0
        with:
          sha: ${{ inputs.SHA || github.sha }}
          status: ${{ needs.setup-and-test.result }}<|MERGE_RESOLUTION|>--- conflicted
+++ resolved
@@ -81,48 +81,14 @@
           # Define three config sets
           - config: "5.4"
             # renovate: datasource=docker depName=quay.io/lvh-images/kind
-<<<<<<< HEAD
-            kernel: "5.4-20240201.165956"
-            kube-proxy: "iptables"
-            kpr: "disabled"
-            tunnel: "disabled"
-            encryption: "ipsec"
-=======
             kernel: '5.4-20240215.093821'
             kube-proxy: 'iptables'
             kpr: 'disabled'
             tunnel: 'disabled'
             encryption: 'ipsec'
->>>>>>> b3d7d4d1
 
           - config: "5.10"
             # renovate: datasource=docker depName=quay.io/lvh-images/kind
-<<<<<<< HEAD
-            kernel: "5.10-20240201.165956"
-            kube-proxy: "iptables"
-            kpr: "disabled"
-            tunnel: "disabled"
-            encryption: "ipsec"
-            endpoint-routes: "true"
-
-          - config: "6.1"
-            # renovate: datasource=docker depName=quay.io/lvh-images/kind
-            kernel: "6.1-20240201.165956"
-            kube-proxy: "iptables"
-            kpr: "disabled"
-            tunnel: "vxlan"
-            encryption: "ipsec"
-            endpoint-routes: "false"
-
-          - config: "bpf-next"
-            # renovate: datasource=docker depName=quay.io/lvh-images/kind
-            kernel: "bpf-next-20240204.012837"
-            kube-proxy: "iptables"
-            kpr: "disabled"
-            tunnel: "vxlan"
-            encryption: "ipsec"
-            endpoint-routes: "true"
-=======
             kernel: '5.10-20240215.093821'
             kube-proxy: 'iptables'
             kpr: 'disabled'
@@ -130,7 +96,7 @@
             encryption: 'ipsec'
             endpoint-routes: 'true'
 
-          - config: '6.1'
+          - config: "6.1"
             # renovate: datasource=docker depName=quay.io/lvh-images/kind
             kernel: '6.1-20240215.093821'
             kube-proxy: 'iptables'
@@ -139,7 +105,7 @@
             encryption: 'ipsec'
             endpoint-routes: 'false'
 
-          - config: 'bpf-next'
+          - config: "bpf-next"
             # renovate: datasource=docker depName=quay.io/lvh-images/kind
             kernel: 'bpf-next-20240215.093821'
             kube-proxy: 'iptables'
@@ -147,7 +113,6 @@
             tunnel: 'vxlan'
             encryption: 'ipsec'
             endpoint-routes: 'true'
->>>>>>> b3d7d4d1
 
           # Add names to matrix combinations of {config, mode}
           - config: "5.4"
