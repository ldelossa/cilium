name: Conformance E2E (ci-e2e)

# Any change in triggers needs to be reflected in the concurrency group.
on:
  workflow_dispatch:
    inputs:
      PR-number:
        description: "Pull request number."
        required: true
      context-ref:
        description: "Context in which the workflow runs. If PR is from a fork, will be the PR target branch (general case). If PR is NOT from a fork, will be the PR branch itself (this allows committers to test changes to workflows directly from PRs)."
        required: true
      SHA:
        description: "SHA under test (head of the PR branch)."
        required: true
      extra-args:
        description: "[JSON object] Arbitrary arguments passed from the trigger comment via regex capture group. Parse with 'fromJson(inputs.extra-args).argName' in workflow."
        required: false
        default: '{}'
  # Run every 6 hours
  schedule:
    - cron:  '0 5/6 * * *'

# By specifying the access of one of the scopes, all of those that are not
# specified are set to 'none'.
permissions:
  # To be able to access the repository with actions/checkout
  contents: read
  # To allow retrieving information from the PR API
  pull-requests: read
  # To be able to set commit status
  statuses: write

concurrency:
  # Structure:
  # - Workflow name
  # - Event type
  # - A unique identifier depending on event type:
  #   - schedule: SHA
  #   - workflow_dispatch: PR number
  #
  # This structure ensures a unique concurrency group name is generated for each
  # type of testing, such that re-runs will cancel the previous run.
  group: |
    ${{ github.workflow }}
    ${{ github.event_name }}
    ${{
      (github.event_name == 'schedule' && github.sha) ||
      (github.event_name == 'workflow_dispatch' && github.event.inputs.PR-number)
    }}
  cancel-in-progress: true

env:
  cilium_cli_ci_version:
  check_url: https://github.com/${{ github.repository }}/actions/runs/${{ github.run_id }}

jobs:
  commit-status-start:
    name: Commit Status Start
    runs-on: ubuntu-latest
    steps:
      - name: Set initial commit status
        uses: myrotvorets/set-commit-status-action@38f3f27c7d52fb381273e95542f07f0fba301307 # v2.0.0
        with:
          sha: ${{ inputs.SHA || github.sha }}

  setup-and-test:
    runs-on: ubuntu-latest-4cores-16gb
    name: 'Setup & Test'
    env:
      job_name: 'Setup & Test'
    strategy:
      fail-fast: false
      max-parallel: 16
      matrix:
        include:
          # !!!!!!!!!!!!!!!!!!!!!!!!!!!!!!!!!!!!!!!!!!!!!!!!!!!!
          # ! NOTE: keep tests-e2e-upgrade.yaml config in sync !
          # !!!!!!!!!!!!!!!!!!!!!!!!!!!!!!!!!!!!!!!!!!!!!!!!!!!!

          - name: '1'
            # renovate: datasource=docker depName=quay.io/lvh-images/kind
            kernel: '4.19-20231220.153727'
            kube-proxy: 'iptables'
            kpr: 'false'
            tunnel: 'vxlan'

          - name: '2'
            # renovate: datasource=docker depName=quay.io/lvh-images/kind
            kernel: '5.4-20231220.153727'
            kube-proxy: 'iptables'
            kpr: 'false'
            tunnel: 'disabled'

          - name: '3'
            # renovate: datasource=docker depName=quay.io/lvh-images/kind
            kernel: '5.10-20231220.153727'
            kube-proxy: 'iptables'
            kpr: 'false'
            tunnel: 'disabled'
            endpoint-routes: 'true'

          - name: '4'
            # renovate: datasource=docker depName=quay.io/lvh-images/kind
            kernel: '5.10-20231220.153727'
            kube-proxy: 'iptables'
            kpr: 'true'
            devices: '{eth0,eth1}'
            secondary-network: 'true'
            tunnel: 'vxlan'
            lb-mode: 'snat'
            endpoint-routes: 'true'
            egress-gateway: 'true'

          - name: '5'
            # renovate: datasource=docker depName=quay.io/lvh-images/kind
            kernel: '5.15-20231220.153727'
            kube-proxy: 'iptables'
            kpr: 'true'
            devices: '{eth0,eth1}'
            secondary-network: 'true'
            tunnel: 'disabled'
            lb-mode: 'dsr'
            endpoint-routes: 'true'
            egress-gateway: 'true'
            host-fw: 'true'

          - name: '6'
            # renovate: datasource=docker depName=quay.io/lvh-images/kind
            kernel: '6.1-20231220.153727'
            kube-proxy: 'none'
            kpr: 'true'
            tunnel: 'vxlan'
            lb-mode: 'snat'
            egress-gateway: 'true'
            host-fw: 'true'
            lb-acceleration: 'testing-only'
            ingress-controller: 'true'

          - name: '7'
            # renovate: datasource=docker depName=quay.io/lvh-images/kind
            kernel: 'bpf-next-20231220.153727'
            kube-proxy: 'none'
            kpr: 'true'
            devices: '{eth0,eth1}'
            secondary-network: 'true'
            tunnel: 'disabled'
            lb-mode: 'snat'
            egress-gateway: 'true'
            lb-acceleration: 'testing-only'
            ingress-controller: 'true'

          - name: '8'
            # renovate: datasource=docker depName=quay.io/lvh-images/kind
            kernel: 'bpf-next-20231220.153727'
            kube-proxy: 'iptables'
            kpr: 'false'
            tunnel: 'geneve'
            endpoint-routes: 'true'

          - name: '9'
            # renovate: datasource=docker depName=quay.io/lvh-images/kind
            kernel: '5.10-20231220.153727'
            kube-proxy: 'iptables'
            kpr: 'true'
            devices: '{eth0,eth1}'
            secondary-network: 'true'
            tunnel: 'vxlan'
            encryption: 'wireguard'
            encryption-node: 'false'
            lb-mode: 'snat'
            endpoint-routes: 'true'
            egress-gateway: 'true'

          - name: '10'
            # renovate: datasource=docker depName=quay.io/lvh-images/kind
            kernel: '5.15-20231220.153727'
            kube-proxy: 'iptables'
            kpr: 'true'
            devices: '{eth0,eth1}'
            secondary-network: 'true'
            tunnel: 'disabled'
            encryption: 'wireguard'
            encryption-node: 'false'
            lb-mode: 'dsr'
            endpoint-routes: 'true'
            egress-gateway: 'true'

          - name: '11'
            # renovate: datasource=docker depName=quay.io/lvh-images/kind
            kernel: '6.1-20231220.153727'
            kube-proxy: 'none'
            kpr: 'true'
            devices: '{eth0,eth1}'
            secondary-network: 'true'
            tunnel: 'vxlan'
            encryption: 'wireguard'
            encryption-node: 'true'
            lb-mode: 'snat'
            egress-gateway: 'true'
            ingress-controller: 'true'

          - name: '12'
            # renovate: datasource=docker depName=quay.io/lvh-images/kind
            kernel: 'bpf-next-20231220.153727'
            kube-proxy: 'none'
            kpr: 'true'
            devices: '{eth0,eth1}'
            secondary-network: 'true'
            tunnel: 'disabled'
            encryption: 'wireguard'
            encryption-node: 'true'
            lb-mode: 'snat'
            egress-gateway: 'true'
            ingress-controller: 'true'

          - name: '13'
            # renovate: datasource=docker depName=quay.io/lvh-images/kind
            kernel: '4.19-20231220.153727'
            kube-proxy: 'iptables'
            kpr: 'false'
            tunnel: 'vxlan'
            misc: 'policyCIDRMatchMode=nodes'

          - name: '14'
            # renovate: datasource=docker depName=quay.io/lvh-images/kind
            kernel: '5.4-20231220.153727'
            kube-proxy: 'iptables'
            kpr: 'true'
            devices: '{eth0,eth1}'
            secondary-network: 'true'
            tunnel: 'vxlan'
            lb-mode: 'snat'
            egress-gateway: 'true'
            lb-acceleration: 'testing-only'


    timeout-minutes: 60
    steps:
      - name: Checkout context ref (trusted)
        uses: actions/checkout@b4ffde65f46336ab88eb53be808477a3936bae11 # v4.1.1
        with:
          ref: ${{ inputs.context-ref || github.sha }}
          persist-credentials: false

      - name: Set Environment Variables
        uses: ./.github/actions/set-env-variables

      - name: Set up job variables
        id: vars
        run: |
          if [ "${{ github.event_name }}" = "workflow_dispatch" ]; then
            SHA="${{ inputs.SHA }}"
          else
            SHA="${{ github.sha }}"
          fi
          echo sha=${SHA} >> $GITHUB_OUTPUT

      - name: Derive Cilium installation config and junit type
        id: cilium-config
        uses: ./.github/actions/cilium-config
        with:
          image-tag: ${{ steps.vars.outputs.sha }}
          chart-dir: './untrusted/install/kubernetes/cilium'
          tunnel: ${{ matrix.tunnel }}
          devices: ${{ matrix.devices }}
          endpoint-routes: ${{ matrix.endpoint-routes }}
          ipv6: ${{ matrix.ipv6 }}
          kpr: ${{ matrix.kpr }}
          lb-mode: ${{ matrix.lb-mode }}
          lb-acceleration: ${{ matrix.lb-acceleration }}
          encryption: ${{ matrix.encryption }}
          encryption-node: ${{ matrix.encryption-node }}
          egress-gateway: ${{ matrix.egress-gateway }}
          host-fw: ${{ matrix.host-fw }}
          ingress-controller: ${{ matrix.ingress-controller }}
          misc: ${{ matrix.misc }}

      - name: Install Cilium CLI
        uses: cilium/cilium-cli@4aa6347c532075df28027772fa1e4ec2f7415341 # v0.15.20
        with:
          repository: ${{ env.CILIUM_CLI_RELEASE_REPO }}
          release-version: ${{ env.CILIUM_CLI_VERSION }}
          ci-version: ${{ env.cilium_cli_ci_version }}
          binary-name: cilium-cli
          binary-dir: ./

      - name: Set Kind params
        id: kind-params
        shell: bash
        run: |
          IP_FAM="dual"
          if [ "${{ matrix.ipv6 }}" == "false" ]; then
            IP_FAM="ipv4"
          fi
          echo params="--xdp --secondary-network \"\" 3 \"\" \"\" ${{ matrix.kube-proxy }} $IP_FAM" >> $GITHUB_OUTPUT

      - name: Provision K8s on LVH VM
<<<<<<< HEAD
        uses: isovalent/cilium/.github/actions/lvh-kind@main-ce
=======
        uses: ./.github/actions/lvh-kind
>>>>>>> 2a1d0caa
        with:
          test-name: e2e-conformance
          kernel: ${{ matrix.kernel }}
          kind-params: "${{ steps.kind-params.outputs.params }}"

      # Warning: since this is a privileged workflow, subsequent workflow job
      # steps must take care not to execute untrusted code.
      - name: Checkout pull request branch (NOT TRUSTED)
        uses: actions/checkout@b4ffde65f46336ab88eb53be808477a3936bae11 # v4.1.1
        with:
          ref: ${{ steps.vars.outputs.sha }}
          persist-credentials: false
          path: untrusted
          sparse-checkout: |
            install/kubernetes/cilium

      - name: Wait for images to be available
        timeout-minutes: 30
        shell: bash
        run: |
          for image in cilium-ci operator-generic-ci hubble-relay-ci ; do
            until docker manifest inspect quay.io/${{ env.QUAY_ORGANIZATION_DEV }}/$image:${{ steps.vars.outputs.sha }} &> /dev/null; do sleep 45s; done
          done

      - name: Install Cilium
        shell: bash
        run: |
          kubectl patch node kind-worker3 --type=json -p='[{"op":"add","path":"/metadata/labels/cilium.io~1no-schedule","value":"true"}]'

          export CILIUM_CLI_MODE=helm
          ./cilium-cli install ${{ steps.cilium-config.outputs.config }}
          kubectl -n cilium-spire wait --for=condition=Ready pod -l app=spire-server --timeout=300s
          kubectl -n cilium-spire wait --for=condition=Ready pod -l app=spire-agent --timeout=300s

          ./cilium-cli status --wait
          kubectl get pods --all-namespaces -o wide
          kubectl -n kube-system exec daemonset/cilium -- cilium-dbg status

          mkdir -p cilium-junits

      - name: Run tests
        shell: bash
        run: |
          EXTRA=()
          if [ "${{ matrix.secondary-network }}" = "true" ]; then
            EXTRA+=("--secondary-network-iface=eth1")
          fi

          if [ "${{ matrix.host-fw }}" == "true" ]; then
            # Missed tail calls until https://github.com/cilium/cilium/issues/28088 is fixed,
            # host datapath once cilium-cli is upgraded to a version that includes 
            # https://github.com/cilium/cilium-cli/pull/2206.
            EXTRA+=("--expected-drop-reasons=+Missed tail call,+Host datapath not ready")
          fi

          ./cilium-cli connectivity test --include-unsafe-tests --collect-sysdump-on-failure \
            "${EXTRA[@]}" \
            --sysdump-hubble-flows-count=1000000 --sysdump-hubble-flows-timeout=5m \
            --sysdump-output-filename "cilium-sysdump-${{ matrix.name }}-<ts>" \
            --junit-file "cilium-junits/${{ env.job_name }} (${{ matrix.name }}).xml" \
            --junit-property github_job_step="Run tests (${{ matrix.name }})" \
            --request-timeout 30s

      - name: Fetch artifacts
        if: ${{ !success() && steps.run-tests.outcome != 'skipped' }}
        shell: bash
        run: |
          kubectl get pods --all-namespaces -o wide
          ./cilium-cli status
          mkdir -p cilium-sysdumps
          ./cilium-cli sysdump --output-filename cilium-sysdump-${{ matrix.name }}-final

      - name: Upload artifacts
        if: ${{ !success() }}
        uses: actions/upload-artifact@a8a3f3ad30e3422c9c7b888a15615d19a852ae32 # v3.1.3
        with:
          name: cilium-sysdumps
          path: cilium-sysdump-*.zip
          retention-days: 5

      - name: Upload JUnits [junit]
        if: ${{ always() }}
        uses: actions/upload-artifact@a8a3f3ad30e3422c9c7b888a15615d19a852ae32 # v3.1.3
        with:
          name: cilium-junits
          path: cilium-junits/*.xml
          retention-days: 5

      - name: Publish Test Results As GitHub Summary
        if: ${{ always() }}
        uses: aanm/junit2md@332ebf0fddd34e91b03a832cfafaa826306558f9 # v0.0.3
        with:
          junit-directory: "cilium-junits"

  commit-status-final:
    if: ${{ always() }}
    name: Commit Status Final
    needs: setup-and-test
    runs-on: ubuntu-latest
    steps:
      - name: Set final commit status
        uses: myrotvorets/set-commit-status-action@38f3f27c7d52fb381273e95542f07f0fba301307 # v2.0.0
        with:
          sha: ${{ inputs.SHA || github.sha }}
          status: ${{ needs.setup-and-test.result }}<|MERGE_RESOLUTION|>--- conflicted
+++ resolved
@@ -296,11 +296,7 @@
           echo params="--xdp --secondary-network \"\" 3 \"\" \"\" ${{ matrix.kube-proxy }} $IP_FAM" >> $GITHUB_OUTPUT
 
       - name: Provision K8s on LVH VM
-<<<<<<< HEAD
-        uses: isovalent/cilium/.github/actions/lvh-kind@main-ce
-=======
         uses: ./.github/actions/lvh-kind
->>>>>>> 2a1d0caa
         with:
           test-name: e2e-conformance
           kernel: ${{ matrix.kernel }}
