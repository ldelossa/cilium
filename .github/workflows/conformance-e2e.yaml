--- conflicted
+++ resolved
@@ -289,10 +289,6 @@
           host-mount: ./
           cpu: 4
           mem: 12G
-<<<<<<< HEAD
-          dns-resolver: '1.1.1.1'
-=======
->>>>>>> 501944c3
           install-dependencies: 'true'
           cmd: |
             git config --global --add safe.directory /host
