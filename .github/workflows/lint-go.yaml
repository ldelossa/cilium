--- conflicted
+++ resolved
@@ -76,11 +76,7 @@
         uses: golangci/golangci-lint-action@aaa42aa0628b4ae2578232a66b541047968fac86 # v6.1.0
         with:
           # renovate: datasource=docker depName=golangci/golangci-lint
-<<<<<<< HEAD
-          version: v1.60.2
-=======
           version: v1.60.3
->>>>>>> cfbb71a2
           skip-cache: true
           args: "--out-${NO_FUTURE}format colored-line-number --verbose --modules-download-mode=vendor"
 
