--- conflicted
+++ resolved
@@ -182,13 +182,8 @@
 | clustermesh.apiserver.extraVolumeMounts | list | `[]` | Additional clustermesh-apiserver volumeMounts. |
 | clustermesh.apiserver.extraVolumes | list | `[]` | Additional clustermesh-apiserver volumes. |
 | clustermesh.apiserver.healthPort | int | `9880` | TCP port for the clustermesh-apiserver health API. |
-<<<<<<< HEAD
 | clustermesh.apiserver.image | object | `{"digest":"","override":null,"pullPolicy":"Always","repository":"quay.io/isovalent-dev/clustermesh-apiserver-ci","tag":"latest","useDigest":false}` | Clustermesh API server image. |
-| clustermesh.apiserver.kvstoremesh.enabled | bool | `false` | Enable KVStoreMesh. KVStoreMesh caches the information retrieved from the remote clusters in the local etcd instance. |
-=======
-| clustermesh.apiserver.image | object | `{"digest":"","override":null,"pullPolicy":"Always","repository":"quay.io/cilium/clustermesh-apiserver-ci","tag":"latest","useDigest":false}` | Clustermesh API server image. |
 | clustermesh.apiserver.kvstoremesh.enabled | bool | `true` | Enable KVStoreMesh. KVStoreMesh caches the information retrieved from the remote clusters in the local etcd instance. |
->>>>>>> badf9252
 | clustermesh.apiserver.kvstoremesh.extraArgs | list | `[]` | Additional KVStoreMesh arguments. |
 | clustermesh.apiserver.kvstoremesh.extraEnv | list | `[]` | Additional KVStoreMesh environment variables. |
 | clustermesh.apiserver.kvstoremesh.extraVolumeMounts | list | `[]` | Additional KVStoreMesh volumeMounts. |
