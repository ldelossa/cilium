# cilium

![Version: 1.16.0-dev](https://img.shields.io/badge/Version-1.16.0--dev-informational?style=flat-square) ![AppVersion: 1.16.0-dev](https://img.shields.io/badge/AppVersion-1.16.0--dev-informational?style=flat-square)

Cilium is open source software for providing and transparently securing
network connectivity and loadbalancing between application workloads such as
application containers or processes. Cilium operates at Layer 3/4 to provide
traditional networking and security services as well as Layer 7 to protect and
secure use of modern application protocols such as HTTP, gRPC and Kafka.

A new Linux kernel technology called eBPF is at the foundation of Cilium.
It supports dynamic insertion of eBPF bytecode into the Linux kernel at various
integration points such as: network IO, application sockets, and tracepoints
to implement security, networking and visibility logic. eBPF is highly
efficient and flexible.

![Cilium feature overview](https://raw.githubusercontent.com/cilium/cilium/main/Documentation/images/cilium_overview.png)

## Prerequisites

* Kubernetes: `>= 1.16.0-0`
* Helm: `>= 3.0`

## Getting Started

Try Cilium on any Kubernetes distribution in under 15 minutes:

| Minikube | Self-Managed K8s | Amazon EKS | Google GKE | Microsoft AKS |
|:-:|:-:|:-:|:-:|:-:|
| [![Minikube](https://raw.githubusercontent.com/cilium/charts/master/images/minikube.svg)](https://docs.cilium.io/en/stable/gettingstarted/k8s-install-default/) | [![Self-Managed Kubernetes](https://raw.githubusercontent.com/cilium/charts/master/images/k8s.png)](https://docs.cilium.io/en/stable/gettingstarted/k8s-install-default/) | [![Amazon EKS](https://raw.githubusercontent.com/cilium/charts/master/images/aws.svg)](https://docs.cilium.io/en/stable/gettingstarted/k8s-install-default/) | [![Google GKE](https://raw.githubusercontent.com/cilium/charts/master/images/google-cloud.svg)](https://docs.cilium.io/en/stable/gettingstarted/k8s-install-default/) | [![Microsoft AKS](https://raw.githubusercontent.com/cilium/charts/master/images/azure.svg)](https://docs.cilium.io/en/stable/gettingstarted/k8s-install-default/) |

Or, for a quick install with the default configuration:

```
$ helm repo add cilium https://helm.cilium.io/
$ helm install cilium cilium/cilium --namespace=kube-system
```

After Cilium is installed, you can explore the features that Cilium has to
offer from the [Getting Started Guides page](https://docs.cilium.io/en/stable/gettingstarted/).

## Source Code

* <https://github.com/cilium/cilium>

## Getting Help

The best way to get help if you get stuck is to ask a question on the
[Cilium Slack channel](https://cilium.herokuapp.com/). With Cilium
contributors across the globe, there is almost always someone available to help.

## Values

| Key | Type | Default | Description |
|-----|------|---------|-------------|
| MTU | int | `0` | Configure the underlying network MTU to overwrite auto-detected MTU. This value doesn't change the host network interface MTU i.e. eth0 or ens0. It changes the MTU for cilium_net@cilium_host, cilium_host@cilium_net, cilium_vxlan and lxc_health interfaces. |
| affinity | object | `{"podAntiAffinity":{"requiredDuringSchedulingIgnoredDuringExecution":[{"labelSelector":{"matchLabels":{"k8s-app":"cilium"}},"topologyKey":"kubernetes.io/hostname"}]}}` | Affinity for cilium-agent. |
| agent | bool | `true` | Install the cilium agent resources. |
| agentNotReadyTaintKey | string | `"node.cilium.io/agent-not-ready"` | Configure the key of the taint indicating that Cilium is not ready on the node. When set to a value starting with `ignore-taint.cluster-autoscaler.kubernetes.io/`, the Cluster Autoscaler will ignore the taint on its decisions, allowing the cluster to scale up. |
| aksbyocni.enabled | bool | `false` | Enable AKS BYOCNI integration. Note that this is incompatible with AKS clusters not created in BYOCNI mode: use Azure integration (`azure.enabled`) instead. |
| alibabacloud.enabled | bool | `false` | Enable AlibabaCloud ENI integration |
| annotateK8sNode | bool | `false` | Annotate k8s node upon initialization with Cilium's metadata. |
| annotations | object | `{}` | Annotations to be added to all top-level cilium-agent objects (resources under templates/cilium-agent) |
| apiRateLimit | string | `nil` | The api-rate-limit option can be used to overwrite individual settings of the default configuration for rate limiting calls to the Cilium Agent API |
| authentication.enabled | bool | `true` | Enable authentication processing and garbage collection. Note that if disabled, policy enforcement will still block requests that require authentication. But the resulting authentication requests for these requests will not be processed, therefore the requests not be allowed. |
| authentication.gcInterval | string | `"5m0s"` | Interval for garbage collection of auth map entries. |
| authentication.mutual.connectTimeout | string | `"5s"` | Timeout for connecting to the remote node TCP socket |
| authentication.mutual.port | int | `4250` | Port on the agent where mutual authentication handshakes between agents will be performed |
| authentication.mutual.spire.adminSocketPath | string | `"/run/spire/sockets/admin.sock"` | SPIRE socket path where the SPIRE delegated api agent is listening |
| authentication.mutual.spire.agentSocketPath | string | `"/run/spire/sockets/agent/agent.sock"` | SPIRE socket path where the SPIRE workload agent is listening. Applies to both the Cilium Agent and Operator |
| authentication.mutual.spire.annotations | object | `{}` | Annotations to be added to all top-level spire objects (resources under templates/spire) |
| authentication.mutual.spire.connectionTimeout | string | `"30s"` | SPIRE connection timeout |
| authentication.mutual.spire.enabled | bool | `false` | Enable SPIRE integration (beta) |
| authentication.mutual.spire.install.agent.affinity | object | `{}` | SPIRE agent affinity configuration |
| authentication.mutual.spire.install.agent.annotations | object | `{}` | SPIRE agent annotations |
| authentication.mutual.spire.install.agent.image | object | `{"digest":"sha256:99405637647968245ff9fe215f8bd2bd0ea9807be9725f8bf19fe1b21471e52b","override":null,"pullPolicy":"Always","repository":"ghcr.io/spiffe/spire-agent","tag":"1.8.5","useDigest":true}` | SPIRE agent image |
| authentication.mutual.spire.install.agent.labels | object | `{}` | SPIRE agent labels |
| authentication.mutual.spire.install.agent.nodeSelector | object | `{}` | SPIRE agent nodeSelector configuration ref: ref: https://kubernetes.io/docs/concepts/scheduling-eviction/assign-pod-node/#nodeselector |
| authentication.mutual.spire.install.agent.podSecurityContext | object | `{}` | Security context to be added to spire agent pods. SecurityContext holds pod-level security attributes and common container settings. ref: https://kubernetes.io/docs/tasks/configure-pod-container/security-context/#set-the-security-context-for-a-pod |
| authentication.mutual.spire.install.agent.securityContext | object | `{}` | Security context to be added to spire agent containers. SecurityContext holds pod-level security attributes and common container settings. ref: https://kubernetes.io/docs/tasks/configure-pod-container/security-context/#set-the-security-context-for-a-container |
| authentication.mutual.spire.install.agent.serviceAccount | object | `{"create":true,"name":"spire-agent"}` | SPIRE agent service account |
| authentication.mutual.spire.install.agent.skipKubeletVerification | bool | `true` | SPIRE Workload Attestor kubelet verification. |
| authentication.mutual.spire.install.agent.tolerations | list | `[{"effect":"NoSchedule","key":"node.kubernetes.io/not-ready"},{"effect":"NoSchedule","key":"node-role.kubernetes.io/master"},{"effect":"NoSchedule","key":"node-role.kubernetes.io/control-plane"},{"effect":"NoSchedule","key":"node.cloudprovider.kubernetes.io/uninitialized","value":"true"},{"key":"CriticalAddonsOnly","operator":"Exists"}]` | SPIRE agent tolerations configuration By default it follows the same tolerations as the agent itself to allow the Cilium agent on this node to connect to SPIRE. ref: https://kubernetes.io/docs/concepts/scheduling-eviction/taint-and-toleration/ |
| authentication.mutual.spire.install.enabled | bool | `true` | Enable SPIRE installation. This will only take effect only if authentication.mutual.spire.enabled is true |
| authentication.mutual.spire.install.existingNamespace | bool | `false` | SPIRE namespace already exists. Set to true if Helm should not create, manage, and import the SPIRE namespace. |
| authentication.mutual.spire.install.initImage | object | `{"digest":"sha256:223ae047b1065bd069aac01ae3ac8088b3ca4a527827e283b85112f29385fb1b","override":null,"pullPolicy":"Always","repository":"docker.io/library/busybox","tag":"1.36.1","useDigest":true}` | init container image of SPIRE agent and server |
| authentication.mutual.spire.install.namespace | string | `"cilium-spire"` | SPIRE namespace to install into |
| authentication.mutual.spire.install.server.affinity | object | `{}` | SPIRE server affinity configuration |
| authentication.mutual.spire.install.server.annotations | object | `{}` | SPIRE server annotations |
| authentication.mutual.spire.install.server.ca.keyType | string | `"rsa-4096"` | SPIRE CA key type AWS requires the use of RSA. EC cryptography is not supported |
| authentication.mutual.spire.install.server.ca.subject | object | `{"commonName":"Cilium SPIRE CA","country":"US","organization":"SPIRE"}` | SPIRE CA Subject |
| authentication.mutual.spire.install.server.dataStorage.accessMode | string | `"ReadWriteOnce"` | Access mode of the SPIRE server data storage |
| authentication.mutual.spire.install.server.dataStorage.enabled | bool | `true` | Enable SPIRE server data storage |
| authentication.mutual.spire.install.server.dataStorage.size | string | `"1Gi"` | Size of the SPIRE server data storage |
| authentication.mutual.spire.install.server.dataStorage.storageClass | string | `nil` | StorageClass of the SPIRE server data storage |
| authentication.mutual.spire.install.server.image | object | `{"digest":"sha256:28269265882048dcf0fed32fe47663cd98613727210b8d1a55618826f9bf5428","override":null,"pullPolicy":"Always","repository":"ghcr.io/spiffe/spire-server","tag":"1.8.5","useDigest":true}` | SPIRE server image |
| authentication.mutual.spire.install.server.initContainers | list | `[]` | SPIRE server init containers |
| authentication.mutual.spire.install.server.labels | object | `{}` | SPIRE server labels |
| authentication.mutual.spire.install.server.nodeSelector | object | `{}` | SPIRE server nodeSelector configuration ref: ref: https://kubernetes.io/docs/concepts/scheduling-eviction/assign-pod-node/#nodeselector |
| authentication.mutual.spire.install.server.podSecurityContext | object | `{}` | Security context to be added to spire server pods. SecurityContext holds pod-level security attributes and common container settings. ref: https://kubernetes.io/docs/tasks/configure-pod-container/security-context/#set-the-security-context-for-a-pod |
| authentication.mutual.spire.install.server.securityContext | object | `{}` | Security context to be added to spire server containers. SecurityContext holds pod-level security attributes and common container settings. ref: https://kubernetes.io/docs/tasks/configure-pod-container/security-context/#set-the-security-context-for-a-container |
| authentication.mutual.spire.install.server.service.annotations | object | `{}` | Annotations to be added to the SPIRE server service |
| authentication.mutual.spire.install.server.service.labels | object | `{}` | Labels to be added to the SPIRE server service |
| authentication.mutual.spire.install.server.service.type | string | `"ClusterIP"` | Service type for the SPIRE server service |
| authentication.mutual.spire.install.server.serviceAccount | object | `{"create":true,"name":"spire-server"}` | SPIRE server service account |
| authentication.mutual.spire.install.server.tolerations | list | `[]` | SPIRE server tolerations configuration ref: https://kubernetes.io/docs/concepts/scheduling-eviction/taint-and-toleration/ |
| authentication.mutual.spire.serverAddress | string | `nil` | SPIRE server address used by Cilium Operator  If k8s Service DNS along with port number is used (e.g. <service-name>.<namespace>.svc(.*):<port-number> format), Cilium Operator will resolve its address by looking up the clusterIP from Service resource.  Example values: 10.0.0.1:8081, spire-server.cilium-spire.svc:8081 |
| authentication.mutual.spire.trustDomain | string | `"spiffe.cilium"` | SPIFFE trust domain to use for fetching certificates |
| authentication.queueSize | int | `1024` | Buffer size of the channel Cilium uses to receive authentication events from the signal map. |
| authentication.rotatedIdentitiesQueueSize | int | `1024` | Buffer size of the channel Cilium uses to receive certificate expiration events from auth handlers. |
| autoDirectNodeRoutes | bool | `false` | Enable installation of PodCIDR routes between worker nodes if worker nodes share a common L2 network segment. |
| azure.enabled | bool | `false` | Enable Azure integration. Note that this is incompatible with AKS clusters created in BYOCNI mode: use AKS BYOCNI integration (`aksbyocni.enabled`) instead. |
| bandwidthManager | object | `{"bbr":false,"enabled":false}` | Enable bandwidth manager to optimize TCP and UDP workloads and allow for rate-limiting traffic from individual Pods with EDT (Earliest Departure Time) through the "kubernetes.io/egress-bandwidth" Pod annotation. |
| bandwidthManager.bbr | bool | `false` | Activate BBR TCP congestion control for Pods |
| bandwidthManager.enabled | bool | `false` | Enable bandwidth manager infrastructure (also prerequirement for BBR) |
| bgp | object | `{"announce":{"loadbalancerIP":false,"podCIDR":false},"enabled":false}` | Configure BGP |
| bgp.announce.loadbalancerIP | bool | `false` | Enable allocation and announcement of service LoadBalancer IPs |
| bgp.announce.podCIDR | bool | `false` | Enable announcement of node pod CIDR |
| bgp.enabled | bool | `false` | Enable BGP support inside Cilium; embeds a new ConfigMap for BGP inside cilium-agent and cilium-operator |
| bgpControlPlane | object | `{"enabled":false,"secretsNamespace":{"create":false,"name":"kube-system"},"v2Enabled":false}` | This feature set enables virtual BGP routers to be created via CiliumBGPPeeringPolicy CRDs. |
| bgpControlPlane.enabled | bool | `false` | Enables the BGP control plane. |
| bgpControlPlane.secretsNamespace | object | `{"create":false,"name":"kube-system"}` | SecretsNamespace is the namespace which BGP support will retrieve secrets from. |
| bgpControlPlane.secretsNamespace.create | bool | `false` | Create secrets namespace for BGP secrets. |
| bgpControlPlane.secretsNamespace.name | string | `"kube-system"` | The name of the secret namespace to which Cilium agents are given read access |
| bgpControlPlane.v2Enabled | bool | `false` | Enable the BGPv2 APIs. |
| bpf.authMapMax | int | `524288` | Configure the maximum number of entries in auth map. |
| bpf.autoMount.enabled | bool | `true` | Enable automatic mount of BPF filesystem When `autoMount` is enabled, the BPF filesystem is mounted at `bpf.root` path on the underlying host and inside the cilium agent pod. If users disable `autoMount`, it's expected that users have mounted bpffs filesystem at the specified `bpf.root` volume, and then the volume will be mounted inside the cilium agent pod at the same path. |
| bpf.ctAnyMax | int | `262144` | Configure the maximum number of entries for the non-TCP connection tracking table. |
| bpf.ctTcpMax | int | `524288` | Configure the maximum number of entries in the TCP connection tracking table. |
| bpf.events | object | `{"drop":{"enabled":true},"policyVerdict":{"enabled":true},"trace":{"enabled":true}}` | Control events generated by the Cilium datapath exposed to Cilium monitor and Hubble. |
| bpf.events.drop.enabled | bool | `true` | Enable drop events. |
| bpf.events.policyVerdict.enabled | bool | `true` | Enable policy verdict events. |
| bpf.events.trace.enabled | bool | `true` | Enable trace events. |
| bpf.hostLegacyRouting | bool | `false` | Configure whether direct routing mode should route traffic via host stack (true) or directly and more efficiently out of BPF (false) if the kernel supports it. The latter has the implication that it will also bypass netfilter in the host namespace. |
| bpf.lbExternalClusterIP | bool | `false` | Allow cluster external access to ClusterIP services. |
| bpf.lbMapMax | int | `65536` | Configure the maximum number of service entries in the load balancer maps. |
| bpf.mapDynamicSizeRatio | float64 | `0.0025` | Configure auto-sizing for all BPF maps based on available memory. ref: https://docs.cilium.io/en/stable/network/ebpf/maps/ |
| bpf.masquerade | bool | `false` | Enable native IP masquerade support in eBPF |
| bpf.monitorAggregation | string | `"medium"` | Configure the level of aggregation for monitor notifications. Valid options are none, low, medium, maximum. |
| bpf.monitorFlags | string | `"all"` | Configure which TCP flags trigger notifications when seen for the first time in a connection. |
| bpf.monitorInterval | string | `"5s"` | Configure the typical time between monitor notifications for active connections. |
| bpf.natMax | int | `524288` | Configure the maximum number of entries for the NAT table. |
| bpf.neighMax | int | `524288` | Configure the maximum number of entries for the neighbor table. |
| bpf.nodeMapMax | int | `nil` | Configures the maximum number of entries for the node table. |
| bpf.policyMapMax | int | `16384` | Configure the maximum number of entries in endpoint policy map (per endpoint). @schema type: [null, integer] @schema |
| bpf.preallocateMaps | bool | `false` | Enables pre-allocation of eBPF map values. This increases memory usage but can reduce latency. |
| bpf.root | string | `"/sys/fs/bpf"` | Configure the mount point for the BPF filesystem |
| bpf.tproxy | bool | `false` | Configure the eBPF-based TPROXY to reduce reliance on iptables rules for implementing Layer 7 policy. |
| bpf.vlanBypass | list | `[]` | Configure explicitly allowed VLAN id's for bpf logic bypass. [0] will allow all VLAN id's without any filtering. |
| bpfClockProbe | bool | `false` | Enable BPF clock source probing for more efficient tick retrieval. |
| certgen | object | `{"affinity":{},"annotations":{"cronJob":{},"job":{}},"extraVolumeMounts":[],"extraVolumes":[],"image":{"digest":"sha256:89a0847753686444daabde9474b48340993bd19c7bea66a46e45b2974b82041f","override":null,"pullPolicy":"Always","repository":"quay.io/cilium/certgen","tag":"v0.1.9","useDigest":true},"podLabels":{},"tolerations":[],"ttlSecondsAfterFinished":1800}` | Configure certificate generation for Hubble integration. If hubble.tls.auto.method=cronJob, these values are used for the Kubernetes CronJob which will be scheduled regularly to (re)generate any certificates not provided manually. |
| certgen.affinity | object | `{}` | Affinity for certgen |
| certgen.annotations | object | `{"cronJob":{},"job":{}}` | Annotations to be added to the hubble-certgen initial Job and CronJob |
| certgen.extraVolumeMounts | list | `[]` | Additional certgen volumeMounts. |
| certgen.extraVolumes | list | `[]` | Additional certgen volumes. |
| certgen.podLabels | object | `{}` | Labels to be added to hubble-certgen pods |
| certgen.tolerations | list | `[]` | Node tolerations for pod assignment on nodes with taints ref: https://kubernetes.io/docs/concepts/scheduling-eviction/taint-and-toleration/ |
| certgen.ttlSecondsAfterFinished | int | `1800` | Seconds after which the completed job pod will be deleted |
| cgroup | object | `{"autoMount":{"enabled":true,"resources":{}},"hostRoot":"/run/cilium/cgroupv2"}` | Configure cgroup related configuration |
| cgroup.autoMount.enabled | bool | `true` | Enable auto mount of cgroup2 filesystem. When `autoMount` is enabled, cgroup2 filesystem is mounted at `cgroup.hostRoot` path on the underlying host and inside the cilium agent pod. If users disable `autoMount`, it's expected that users have mounted cgroup2 filesystem at the specified `cgroup.hostRoot` volume, and then the volume will be mounted inside the cilium agent pod at the same path. |
| cgroup.autoMount.resources | object | `{}` | Init Container Cgroup Automount resource limits & requests |
| cgroup.hostRoot | string | `"/run/cilium/cgroupv2"` | Configure cgroup root where cgroup2 filesystem is mounted on the host (see also: `cgroup.autoMount`) |
| cleanBpfState | bool | `false` | Clean all eBPF datapath state from the initContainer of the cilium-agent DaemonSet.  WARNING: Use with care! |
| cleanState | bool | `false` | Clean all local Cilium state from the initContainer of the cilium-agent DaemonSet. Implies cleanBpfState: true.  WARNING: Use with care! |
| cluster.id | int | `0` | Unique ID of the cluster. Must be unique across all connected clusters and in the range of 1 to 255. Only required for Cluster Mesh, may be 0 if Cluster Mesh is not used. |
| cluster.name | string | `"default"` | Name of the cluster. Only required for Cluster Mesh and mutual authentication with SPIRE. |
| clustermesh.annotations | object | `{}` | Annotations to be added to all top-level clustermesh objects (resources under templates/clustermesh-apiserver and templates/clustermesh-config) |
| clustermesh.apiserver.affinity | object | `{"podAntiAffinity":{"requiredDuringSchedulingIgnoredDuringExecution":[{"labelSelector":{"matchLabels":{"k8s-app":"clustermesh-apiserver"}},"topologyKey":"kubernetes.io/hostname"}]}}` | Affinity for clustermesh.apiserver |
| clustermesh.apiserver.etcd.init.extraArgs | list | `[]` | Additional arguments to `clustermesh-apiserver etcdinit`. |
| clustermesh.apiserver.etcd.init.extraEnv | list | `[]` | Additional environment variables to `clustermesh-apiserver etcdinit`. |
| clustermesh.apiserver.etcd.init.resources | object | `{}` | Specifies the resources for etcd init container in the apiserver |
| clustermesh.apiserver.etcd.lifecycle | object | `{}` | lifecycle setting for the etcd container |
| clustermesh.apiserver.etcd.resources | object | `{}` | Specifies the resources for etcd container in the apiserver |
| clustermesh.apiserver.etcd.securityContext | object | `{}` | Security context to be added to clustermesh-apiserver etcd containers |
| clustermesh.apiserver.extraArgs | list | `[]` | Additional clustermesh-apiserver arguments. |
| clustermesh.apiserver.extraEnv | list | `[]` | Additional clustermesh-apiserver environment variables. |
| clustermesh.apiserver.extraVolumeMounts | list | `[]` | Additional clustermesh-apiserver volumeMounts. |
| clustermesh.apiserver.extraVolumes | list | `[]` | Additional clustermesh-apiserver volumes. |
| clustermesh.apiserver.healthPort | int | `9880` | TCP port for the clustermesh-apiserver health API. |
| clustermesh.apiserver.image | object | `{"digest":"","override":null,"pullPolicy":"Always","repository":"quay.io/isovalent-dev/clustermesh-apiserver-ci","tag":"latest","useDigest":false}` | Clustermesh API server image. |
| clustermesh.apiserver.kvstoremesh.enabled | bool | `false` | Enable KVStoreMesh. KVStoreMesh caches the information retrieved from the remote clusters in the local etcd instance. |
| clustermesh.apiserver.kvstoremesh.extraArgs | list | `[]` | Additional KVStoreMesh arguments. |
| clustermesh.apiserver.kvstoremesh.extraEnv | list | `[]` | Additional KVStoreMesh environment variables. |
| clustermesh.apiserver.kvstoremesh.extraVolumeMounts | list | `[]` | Additional KVStoreMesh volumeMounts. |
| clustermesh.apiserver.kvstoremesh.healthPort | int | `9881` | TCP port for the KVStoreMesh health API. |
| clustermesh.apiserver.kvstoremesh.lifecycle | object | `{}` | lifecycle setting for the KVStoreMesh container |
| clustermesh.apiserver.kvstoremesh.readinessProbe | object | `{}` | Configuration for the KVStoreMesh readiness probe. |
| clustermesh.apiserver.kvstoremesh.resources | object | `{}` | Resource requests and limits for the KVStoreMesh container |
| clustermesh.apiserver.kvstoremesh.securityContext | object | `{"allowPrivilegeEscalation":false,"capabilities":{"drop":["ALL"]}}` | KVStoreMesh Security context |
| clustermesh.apiserver.lifecycle | object | `{}` | lifecycle setting for the apiserver container |
| clustermesh.apiserver.metrics.enabled | bool | `true` | Enables exporting apiserver metrics in OpenMetrics format. |
| clustermesh.apiserver.metrics.etcd.enabled | bool | `true` | Enables exporting etcd metrics in OpenMetrics format. |
| clustermesh.apiserver.metrics.etcd.mode | string | `"basic"` | Set level of detail for etcd metrics; specify 'extensive' to include server side gRPC histogram metrics. |
| clustermesh.apiserver.metrics.etcd.port | int | `9963` | Configure the port the etcd metric server listens on. |
| clustermesh.apiserver.metrics.kvstoremesh.enabled | bool | `true` | Enables exporting KVStoreMesh metrics in OpenMetrics format. |
| clustermesh.apiserver.metrics.kvstoremesh.port | int | `9964` | Configure the port the KVStoreMesh metric server listens on. |
| clustermesh.apiserver.metrics.port | int | `9962` | Configure the port the apiserver metric server listens on. |
| clustermesh.apiserver.metrics.serviceMonitor.annotations | object | `{}` | Annotations to add to ServiceMonitor clustermesh-apiserver |
| clustermesh.apiserver.metrics.serviceMonitor.enabled | bool | `false` | Enable service monitor. This requires the prometheus CRDs to be available (see https://github.com/prometheus-operator/prometheus-operator/blob/main/example/prometheus-operator-crd/monitoring.coreos.com_servicemonitors.yaml) |
| clustermesh.apiserver.metrics.serviceMonitor.etcd.interval | string | `"10s"` | Interval for scrape metrics (etcd metrics) |
| clustermesh.apiserver.metrics.serviceMonitor.etcd.metricRelabelings | string | `nil` | Metrics relabeling configs for the ServiceMonitor clustermesh-apiserver (etcd metrics) |
| clustermesh.apiserver.metrics.serviceMonitor.etcd.relabelings | string | `nil` | Relabeling configs for the ServiceMonitor clustermesh-apiserver (etcd metrics) |
| clustermesh.apiserver.metrics.serviceMonitor.interval | string | `"10s"` | Interval for scrape metrics (apiserver metrics) |
| clustermesh.apiserver.metrics.serviceMonitor.kvstoremesh.interval | string | `"10s"` | Interval for scrape metrics (KVStoreMesh metrics) |
| clustermesh.apiserver.metrics.serviceMonitor.kvstoremesh.metricRelabelings | string | `nil` | Metrics relabeling configs for the ServiceMonitor clustermesh-apiserver (KVStoreMesh metrics) |
| clustermesh.apiserver.metrics.serviceMonitor.kvstoremesh.relabelings | string | `nil` | Relabeling configs for the ServiceMonitor clustermesh-apiserver (KVStoreMesh metrics) |
| clustermesh.apiserver.metrics.serviceMonitor.labels | object | `{}` | Labels to add to ServiceMonitor clustermesh-apiserver |
| clustermesh.apiserver.metrics.serviceMonitor.metricRelabelings | string | `nil` | Metrics relabeling configs for the ServiceMonitor clustermesh-apiserver (apiserver metrics) |
| clustermesh.apiserver.metrics.serviceMonitor.relabelings | string | `nil` | Relabeling configs for the ServiceMonitor clustermesh-apiserver (apiserver metrics) |
| clustermesh.apiserver.nodeSelector | object | `{"kubernetes.io/os":"linux"}` | Node labels for pod assignment ref: https://kubernetes.io/docs/concepts/scheduling-eviction/assign-pod-node/#nodeselector |
| clustermesh.apiserver.podAnnotations | object | `{}` | Annotations to be added to clustermesh-apiserver pods |
| clustermesh.apiserver.podDisruptionBudget.enabled | bool | `false` | enable PodDisruptionBudget ref: https://kubernetes.io/docs/concepts/workloads/pods/disruptions/ |
| clustermesh.apiserver.podDisruptionBudget.maxUnavailable | int | `1` | Maximum number/percentage of pods that may be made unavailable |
| clustermesh.apiserver.podDisruptionBudget.minAvailable | string | `nil` | Minimum number/percentage of pods that should remain scheduled. When it's set, maxUnavailable must be disabled by `maxUnavailable: null` |
| clustermesh.apiserver.podLabels | object | `{}` | Labels to be added to clustermesh-apiserver pods |
| clustermesh.apiserver.podSecurityContext | object | `{}` | Security context to be added to clustermesh-apiserver pods |
| clustermesh.apiserver.priorityClassName | string | `""` | The priority class to use for clustermesh-apiserver |
| clustermesh.apiserver.readinessProbe | object | `{}` | Configuration for the clustermesh-apiserver readiness probe. |
| clustermesh.apiserver.replicas | int | `1` | Number of replicas run for the clustermesh-apiserver deployment. |
| clustermesh.apiserver.resources | object | `{}` | Resource requests and limits for the clustermesh-apiserver |
| clustermesh.apiserver.securityContext | object | `{}` | Security context to be added to clustermesh-apiserver containers |
| clustermesh.apiserver.service.annotations | object | `{}` | Annotations for the clustermesh-apiserver For GKE LoadBalancer, use annotation cloud.google.com/load-balancer-type: "Internal" For EKS LoadBalancer, use annotation service.beta.kubernetes.io/aws-load-balancer-internal: "true" |
| clustermesh.apiserver.service.externalTrafficPolicy | string | `"Cluster"` | The externalTrafficPolicy of service used for apiserver access. |
| clustermesh.apiserver.service.internalTrafficPolicy | string | `"Cluster"` | The internalTrafficPolicy of service used for apiserver access. |
| clustermesh.apiserver.service.nodePort | int | `32379` | Optional port to use as the node port for apiserver access.  WARNING: make sure to configure a different NodePort in each cluster if kube-proxy replacement is enabled, as Cilium is currently affected by a known bug (#24692) when NodePorts are handled by the KPR implementation. If a service with the same NodePort exists both in the local and the remote cluster, all traffic originating from inside the cluster and targeting the corresponding NodePort will be redirected to a local backend, regardless of whether the destination node belongs to the local or the remote cluster. |
| clustermesh.apiserver.service.type | string | `"NodePort"` | The type of service used for apiserver access. |
| clustermesh.apiserver.terminationGracePeriodSeconds | int | `30` | terminationGracePeriodSeconds for the clustermesh-apiserver deployment |
| clustermesh.apiserver.tls.admin | object | `{"cert":"","key":""}` | base64 encoded PEM values for the clustermesh-apiserver admin certificate and private key. Used if 'auto' is not enabled. |
| clustermesh.apiserver.tls.authMode | string | `"legacy"` | Configure the clustermesh authentication mode. Supported values: - legacy:     All clusters access remote clustermesh instances with the same               username (i.e., remote). The "remote" certificate must be               generated with CN=remote if provided manually. - migration:  Intermediate mode required to upgrade from legacy to cluster               (and vice versa) with no disruption. Specifically, it enables               the creation of the per-cluster usernames, while still using               the common one for authentication. The "remote" certificate must               be generated with CN=remote if provided manually (same as legacy). - cluster:    Each cluster accesses remote etcd instances with a username               depending on the local cluster name (i.e., remote-<cluster-name>).               The "remote" certificate must be generated with CN=remote-<cluster-name>               if provided manually. Cluster mode is meaningful only when the same               CA is shared across all clusters part of the mesh. |
| clustermesh.apiserver.tls.auto | object | `{"certManagerIssuerRef":{},"certValidityDuration":1095,"enabled":true,"method":"helm"}` | Configure automatic TLS certificates generation. A Kubernetes CronJob is used the generate any certificates not provided by the user at installation time. |
| clustermesh.apiserver.tls.auto.certManagerIssuerRef | object | `{}` | certmanager issuer used when clustermesh.apiserver.tls.auto.method=certmanager. |
| clustermesh.apiserver.tls.auto.certValidityDuration | int | `1095` | Generated certificates validity duration in days. |
| clustermesh.apiserver.tls.auto.enabled | bool | `true` | When set to true, automatically generate a CA and certificates to enable mTLS between clustermesh-apiserver and external workload instances. If set to false, the certs to be provided by setting appropriate values below. |
| clustermesh.apiserver.tls.client | object | `{"cert":"","key":""}` | base64 encoded PEM values for the clustermesh-apiserver client certificate and private key. Used if 'auto' is not enabled. |
| clustermesh.apiserver.tls.remote | object | `{"cert":"","key":""}` | base64 encoded PEM values for the clustermesh-apiserver remote cluster certificate and private key. Used if 'auto' is not enabled. |
| clustermesh.apiserver.tls.server | object | `{"cert":"","extraDnsNames":[],"extraIpAddresses":[],"key":""}` | base64 encoded PEM values for the clustermesh-apiserver server certificate and private key. Used if 'auto' is not enabled. |
| clustermesh.apiserver.tls.server.extraDnsNames | list | `[]` | Extra DNS names added to certificate when it's auto generated |
| clustermesh.apiserver.tls.server.extraIpAddresses | list | `[]` | Extra IP addresses added to certificate when it's auto generated |
| clustermesh.apiserver.tolerations | list | `[]` | Node tolerations for pod assignment on nodes with taints ref: https://kubernetes.io/docs/concepts/scheduling-eviction/taint-and-toleration/ |
| clustermesh.apiserver.topologySpreadConstraints | list | `[]` | Pod topology spread constraints for clustermesh-apiserver |
| clustermesh.apiserver.updateStrategy | object | `{"rollingUpdate":{"maxUnavailable":1},"type":"RollingUpdate"}` | clustermesh-apiserver update strategy |
| clustermesh.config | object | `{"clusters":[],"domain":"mesh.cilium.io","enabled":false}` | Clustermesh explicit configuration. |
| clustermesh.config.clusters | list | `[]` | List of clusters to be peered in the mesh. |
| clustermesh.config.domain | string | `"mesh.cilium.io"` | Default dns domain for the Clustermesh API servers This is used in the case cluster addresses are not provided and IPs are used. |
| clustermesh.config.enabled | bool | `false` | Enable the Clustermesh explicit configuration. |
| clustermesh.maxConnectedClusters | int | `255` | The maximum number of clusters to support in a ClusterMesh. This value cannot be changed on running clusters, and all clusters in a ClusterMesh must be configured with the same value. Values > 255 will decrease the maximum allocatable cluster-local identities. Supported values are 255 and 511. |
| clustermesh.useAPIServer | bool | `false` | Deploy clustermesh-apiserver for clustermesh |
| cni.binPath | string | `"/opt/cni/bin"` | Configure the path to the CNI binary directory on the host. |
| cni.chainingMode | string | `nil` | Configure chaining on top of other CNI plugins. Possible values:  - none  - aws-cni  - flannel  - generic-veth  - portmap |
| cni.chainingTarget | string | `nil` | A CNI network name in to which the Cilium plugin should be added as a chained plugin. This will cause the agent to watch for a CNI network with this network name. When it is found, this will be used as the basis for Cilium's CNI configuration file. If this is set, it assumes a chaining mode of generic-veth. As a special case, a chaining mode of aws-cni implies a chainingTarget of aws-cni. |
| cni.confFileMountPath | string | `"/tmp/cni-configuration"` | Configure the path to where to mount the ConfigMap inside the agent pod. |
| cni.confPath | string | `"/etc/cni/net.d"` | Configure the path to the CNI configuration directory on the host. |
| cni.configMapKey | string | `"cni-config"` | Configure the key in the CNI ConfigMap to read the contents of the CNI configuration from. |
| cni.customConf | bool | `false` | Skip writing of the CNI configuration. This can be used if writing of the CNI configuration is performed by external automation. |
| cni.exclusive | bool | `true` | Make Cilium take ownership over the `/etc/cni/net.d` directory on the node, renaming all non-Cilium CNI configurations to `*.cilium_bak`. This ensures no Pods can be scheduled using other CNI plugins during Cilium agent downtime. |
| cni.hostConfDirMountPath | string | `"/host/etc/cni/net.d"` | Configure the path to where the CNI configuration directory is mounted inside the agent pod. |
| cni.install | bool | `true` | Install the CNI configuration and binary files into the filesystem. |
| cni.logFile | string | `"/var/run/cilium/cilium-cni.log"` | Configure the log file for CNI logging with retention policy of 7 days. Disable CNI file logging by setting this field to empty explicitly. |
| cni.resources | object | `{"requests":{"cpu":"100m","memory":"10Mi"}}` | Specifies the resources for the cni initContainer |
| cni.uninstall | bool | `false` | Remove the CNI configuration and binary files on agent shutdown. Enable this if you're removing Cilium from the cluster. Disable this to prevent the CNI configuration file from being removed during agent upgrade, which can cause nodes to go unmanageable. |
| conntrackGCInterval | string | `"0s"` | Configure how frequently garbage collection should occur for the datapath connection tracking table. |
| conntrackGCMaxInterval | string | `""` | Configure the maximum frequency for the garbage collection of the connection tracking table. Only affects the automatic computation for the frequency and has no effect when 'conntrackGCInterval' is set. This can be set to more frequently clean up unused identities created from ToFQDN policies. |
| containerRuntime | object | `{"integration":"none"}` | Configure container runtime specific integration. Deprecated in favor of bpf.autoMount.enabled. To be removed in 1.15. |
| containerRuntime.integration | string | `"none"` | Enables specific integrations for container runtimes. Supported values: - crio - none |
| crdWaitTimeout | string | `"5m"` | Configure timeout in which Cilium will exit if CRDs are not available |
| customCalls | object | `{"enabled":false}` | Tail call hooks for custom eBPF programs. |
| customCalls.enabled | bool | `false` | Enable tail call hooks for custom eBPF programs. |
| daemon.allowedConfigOverrides | string | `nil` | allowedConfigOverrides is a list of config-map keys that can be overridden. That is to say, if this value is set, config sources (excepting the first one) can only override keys in this list.  This takes precedence over blockedConfigOverrides.  By default, all keys may be overridden. To disable overrides, set this to "none" or change the configSources variable. |
| daemon.blockedConfigOverrides | string | `nil` | blockedConfigOverrides is a list of config-map keys that may not be overridden. In other words, if any of these keys appear in a configuration source excepting the first one, they will be ignored  This is ignored if allowedConfigOverrides is set.  By default, all keys may be overridden. |
| daemon.configSources | string | `nil` | Configure a custom list of possible configuration override sources The default is "config-map:cilium-config,cilium-node-config". For supported values, see the help text for the build-config subcommand. Note that this value should be a comma-separated string. |
| daemon.runPath | string | `"/var/run/cilium"` | Configure where Cilium runtime state should be stored. |
| dashboards | object | `{"annotations":{},"enabled":false,"label":"grafana_dashboard","labelValue":"1","namespace":null}` | Grafana dashboards for cilium-agent grafana can import dashboards based on the label and value ref: https://github.com/grafana/helm-charts/tree/main/charts/grafana#sidecar-for-dashboards |
| debug.enabled | bool | `false` | Enable debug logging |
| debug.verbose | string | `nil` | Configure verbosity levels for debug logging This option is used to enable debug messages for operations related to such sub-system such as (e.g. kvstore, envoy, datapath or policy), and flow is for enabling debug messages emitted per request, message and connection. Multiple values can be set via a space-separated string (e.g. "datapath envoy").  Applicable values: - flow - kvstore - envoy - datapath - policy |
| disableEndpointCRD | bool | `false` | Disable the usage of CiliumEndpoint CRD. |
| dnsPolicy | string | `""` | DNS policy for Cilium agent pods. Ref: https://kubernetes.io/docs/concepts/services-networking/dns-pod-service/#pod-s-dns-policy |
| dnsProxy.dnsRejectResponseCode | string | `"refused"` | DNS response code for rejecting DNS requests, available options are '[nameError refused]'. |
| dnsProxy.enableDnsCompression | bool | `true` | Allow the DNS proxy to compress responses to endpoints that are larger than 512 Bytes or the EDNS0 option, if present. |
| dnsProxy.endpointMaxIpPerHostname | int | `50` | Maximum number of IPs to maintain per FQDN name for each endpoint. |
| dnsProxy.idleConnectionGracePeriod | string | `"0s"` | Time during which idle but previously active connections with expired DNS lookups are still considered alive. |
| dnsProxy.maxDeferredConnectionDeletes | int | `10000` | Maximum number of IPs to retain for expired DNS lookups with still-active connections. |
| dnsProxy.minTtl | int | `0` | The minimum time, in seconds, to use DNS data for toFQDNs policies. If the upstream DNS server returns a DNS record with a shorter TTL, Cilium overwrites the TTL with this value. Setting this value to zero means that Cilium will honor the TTLs returned by the upstream DNS server. |
| dnsProxy.preCache | string | `""` | DNS cache data at this path is preloaded on agent startup. |
| dnsProxy.proxyPort | int | `0` | Global port on which the in-agent DNS proxy should listen. Default 0 is a OS-assigned port. |
| dnsProxy.proxyResponseMaxDelay | string | `"100ms"` | The maximum time the DNS proxy holds an allowed DNS response before sending it along. Responses are sent as soon as the datapath is updated with the new IP information. |
| egressGateway.enabled | bool | `false` | Enables egress gateway to redirect and SNAT the traffic that leaves the cluster. |
| egressGateway.installRoutes | bool | `false` | Deprecated without a replacement necessary. |
| egressGateway.reconciliationTriggerInterval | string | `"1s"` | Time between triggers of egress gateway state reconciliations |
| enableCiliumEndpointSlice | bool | `false` | Enable CiliumEndpointSlice feature. |
| enableCriticalPriorityClass | bool | `true` | Explicitly enable or disable priority class. .Capabilities.KubeVersion is unsettable in `helm template` calls, it depends on k8s libraries version that Helm was compiled against. This option allows to explicitly disable setting the priority class, which is useful for rendering charts for gke clusters in advance. |
| enableIPv4BIGTCP | bool | `false` | Enables IPv4 BIG TCP support which increases maximum IPv4 GSO/GRO limits for nodes and pods |
| enableIPv4Masquerade | bool | `true` | Enables masquerading of IPv4 traffic leaving the node from endpoints. |
| enableIPv6BIGTCP | bool | `false` | Enables IPv6 BIG TCP support which increases maximum IPv6 GSO/GRO limits for nodes and pods |
| enableIPv6Masquerade | bool | `true` | Enables masquerading of IPv6 traffic leaving the node from endpoints. |
| enableK8sTerminatingEndpoint | bool | `true` | Configure whether to enable auto detect of terminating state for endpoints in order to support graceful termination. |
| enableMasqueradeRouteSource | bool | `false` | Enables masquerading to the source of the route for traffic leaving the node from endpoints. |
| enableRuntimeDeviceDetection | bool | `false` | Enables experimental support for the detection of new and removed datapath devices. When devices change the eBPF datapath is reloaded and services updated. If "devices" is set then only those devices, or devices matching a wildcard will be considered. |
| enableXTSocketFallback | bool | `true` | Enables the fallback compatibility solution for when the xt_socket kernel module is missing and it is needed for the datapath L7 redirection to work properly. See documentation for details on when this can be disabled: https://docs.cilium.io/en/stable/operations/system_requirements/#linux-kernel. |
| encryption.enabled | bool | `false` | Enable transparent network encryption. |
| encryption.ipsec.interface | string | `""` | The interface to use for encrypted traffic. |
| encryption.ipsec.keyFile | string | `"keys"` | Name of the key file inside the Kubernetes secret configured via secretName. |
| encryption.ipsec.keyRotationDuration | string | `"5m"` | Maximum duration of the IPsec key rotation. The previous key will be removed after that delay. |
| encryption.ipsec.keyWatcher | bool | `true` | Enable the key watcher. If disabled, a restart of the agent will be necessary on key rotations. |
| encryption.ipsec.mountPath | string | `"/etc/ipsec"` | Path to mount the secret inside the Cilium pod. |
| encryption.ipsec.secretName | string | `"cilium-ipsec-keys"` | Name of the Kubernetes secret containing the encryption keys. |
| encryption.nodeEncryption | bool | `false` | Enable encryption for pure node to node traffic. This option is only effective when encryption.type is set to "wireguard". |
| encryption.strictMode | object | `{"allowRemoteNodeIdentities":false,"cidr":"","enabled":false}` | Configure the WireGuard Pod2Pod strict mode. |
| encryption.strictMode.allowRemoteNodeIdentities | bool | `false` | Allow dynamic lookup of remote node identities. This is required when tunneling is used or direct routing is used and the node CIDR and pod CIDR overlap. |
| encryption.strictMode.cidr | string | `""` | CIDR for the WireGuard Pod2Pod strict mode. |
| encryption.strictMode.enabled | bool | `false` | Enable WireGuard Pod2Pod strict mode. |
| encryption.type | string | `"ipsec"` | Encryption method. Can be either ipsec or wireguard. |
| encryption.wireguard.persistentKeepalive | string | `"0s"` | Controls Wireguard PersistentKeepalive option. Set 0s to disable. |
| encryption.wireguard.userspaceFallback | bool | `false` | Enables the fallback to the user-space implementation. |
| endpointHealthChecking.enabled | bool | `true` | Enable connectivity health checking between virtual endpoints. |
| endpointRoutes.enabled | bool | `false` | Enable use of per endpoint routes instead of routing via the cilium_host interface. |
| eni.awsEnablePrefixDelegation | bool | `false` | Enable ENI prefix delegation |
| eni.awsReleaseExcessIPs | bool | `false` | Release IPs not used from the ENI |
| eni.ec2APIEndpoint | string | `""` | EC2 API endpoint to use |
| eni.enabled | bool | `false` | Enable Elastic Network Interface (ENI) integration. |
| eni.eniTags | object | `{}` | Tags to apply to the newly created ENIs |
| eni.gcInterval | string | `"5m"` | Interval for garbage collection of unattached ENIs. Set to "0s" to disable. |
| eni.gcTags | object | `{"io.cilium/cilium-managed":"true,"io.cilium/cluster-name":"<auto-detected>"}` | Additional tags attached to ENIs created by Cilium. Dangling ENIs with this tag will be garbage collected |
| eni.iamRole | string | `""` | If using IAM role for Service Accounts will not try to inject identity values from cilium-aws kubernetes secret. Adds annotation to service account if managed by Helm. See https://github.com/aws/amazon-eks-pod-identity-webhook |
| eni.instanceTagsFilter | list | `[]` | Filter via AWS EC2 Instance tags (k=v) which will dictate which AWS EC2 Instances are going to be used to create new ENIs |
| eni.subnetIDsFilter | list | `[]` | Filter via subnet IDs which will dictate which subnets are going to be used to create new ENIs Important note: This requires that each instance has an ENI with a matching subnet attached when Cilium is deployed. If you only want to control subnets for ENIs attached by Cilium, use the CNI configuration file settings (cni.customConf) instead. |
| eni.subnetTagsFilter | list | `[]` | Filter via tags (k=v) which will dictate which subnets are going to be used to create new ENIs Important note: This requires that each instance has an ENI with a matching subnet attached when Cilium is deployed. If you only want to control subnets for ENIs attached by Cilium, use the CNI configuration file settings (cni.customConf) instead. |
| eni.updateEC2AdapterLimitViaAPI | bool | `true` | Update ENI Adapter limits from the EC2 API |
| enterprise.bgpControlPlane.enableServiceHealthChecking | bool | `false` | Enables BGP integration with service health-checking. |
| enterprise.ciliummesh.enabled | bool | `false` | Enables Cilium Mesh |
| enterprise.clustermesh.enableOverlappingPodCIDRSupport | bool | `false` | Enable overlapping PodCIDR support |
| enterprise.clustermesh.mixedRoutingMode.enabled | bool | `false` | Enable meshing clusters configured with a different primary routing mode. Inter-cluster traffic is forwarded according to the locally configured mode when matching that of the target cluster, native routing if both clusters use native routing, tunnel if both clusters use tunnel, and defaults to tunnel in the case of a mismatch. The tunnel protocol must be configured to the same value in all clusters. Limited to Cluster Scope or Kubernetes Host Scope IPAM modes. Incompatible with the Direct Server Return (DSR) LB mode. |
| enterprise.egressGatewayHA | object | `{"enabled":false,"installRoutes":false,"reconciliationTriggerInterval":"1s"}` | Enables egress gateway HA |
| enterprise.egressGatewayHA.installRoutes | bool | `false` | Install egress gateway IP rules and routes in order to properly steer egress gateway traffic to the correct ENI interface |
| enterprise.egressGatewayHA.reconciliationTriggerInterval | string | `"1s"` | Time between triggers of egress gateway state reconciliations |
| enterprise.featureGates | list | `[]` |  |
| enterprise.multiNetwork | object | `{"autoCreateDefaultPodNetwork":true,"autoDirectNodeRoutes":true,"enabled":false}` | Multi-network support (preview feature) |
| enterprise.multiNetwork.autoCreateDefaultPodNetwork | bool | `true` | Automatically creates a "default" IsovalentPodNetwork on operator startup |
| enterprise.multiNetwork.autoDirectNodeRoutes | bool | `true` | Enable multi-network aware automatic L2 routing between nodes |
| enterprise.multiNetwork.enabled | bool | `false` | Enables the multi-network feature in Cilium CNI |
| enterprise.multicast.enabled | bool | `false` | Enables multicast in cilium, multicast replication works only in tunnel mode. |
| enterprise.srv6.enabled | bool | `false` | Enable SRv6 encapsulation support. |
| enterprise.srv6.encapMode | string | `"reduced"` | Specify SRv6 SID encapsulation. |
| enterprise.srv6.locatorPoolEnabled | bool | `false` | Enables custom SRv6 SID locator pool operator support. |
| envoy.affinity | object | `{"nodeAffinity":{"requiredDuringSchedulingIgnoredDuringExecution":{"nodeSelectorTerms":[{"matchExpressions":[{"key":"cilium.io/no-schedule","operator":"NotIn","values":["true"]}]}]}},"podAffinity":{"requiredDuringSchedulingIgnoredDuringExecution":[{"labelSelector":{"matchLabels":{"k8s-app":"cilium"}},"topologyKey":"kubernetes.io/hostname"}]},"podAntiAffinity":{"requiredDuringSchedulingIgnoredDuringExecution":[{"labelSelector":{"matchLabels":{"k8s-app":"cilium-envoy"}},"topologyKey":"kubernetes.io/hostname"}]}}` | Affinity for cilium-envoy. |
| envoy.annotations | object | `{}` | Annotations to be added to all top-level cilium-envoy objects (resources under templates/cilium-envoy) |
| envoy.baseID | int | `0` |  Set Envoy'--base-id' to use when allocating shared memory regions. Only needs to be changed if multiple Envoy instances will run on the same node and may have conflicts. Supported values: 0 - 4294967295. Defaults to '0' |
| envoy.connectTimeoutSeconds | int | `2` | Time in seconds after which a TCP connection attempt times out |
| envoy.debug.admin.enabled | bool | `false` | Enable admin interface for cilium-envoy. This is useful for debugging and should not be enabled in production. |
| envoy.debug.admin.port | int | `9901` | Port number (bound to loopback interface). kubectl port-forward can be used to access the admin interface. |
| envoy.dnsPolicy | string | `nil` | DNS policy for Cilium envoy pods. Ref: https://kubernetes.io/docs/concepts/services-networking/dns-pod-service/#pod-s-dns-policy |
| envoy.enabled | bool | `true` | Enable Envoy Proxy in standalone DaemonSet. |
| envoy.extraArgs | list | `[]` | Additional envoy container arguments. |
| envoy.extraContainers | list | `[]` | Additional containers added to the cilium Envoy DaemonSet. |
| envoy.extraEnv | list | `[]` | Additional envoy container environment variables. |
| envoy.extraHostPathMounts | list | `[]` | Additional envoy hostPath mounts. |
| envoy.extraVolumeMounts | list | `[]` | Additional envoy volumeMounts. |
| envoy.extraVolumes | list | `[]` | Additional envoy volumes. |
| envoy.healthPort | int | `9878` | TCP port for the health API. |
| envoy.idleTimeoutDurationSeconds | int | `60` | Set Envoy upstream HTTP idle connection timeout seconds. Does not apply to connections with pending requests. Default 60s |
| envoy.image | object | `{"digest":"sha256:9c45b847f0d6689b537000257dc26a1db3799fd40cb2d430397fd0aec375a562","override":null,"pullPolicy":"Always","repository":"quay.io/cilium/cilium-envoy","tag":"v1.28.1-0a4c2d1a90a7e13116bed4b0c1d4aacaf0e49686","useDigest":true}` | Envoy container image. |
| envoy.livenessProbe.failureThreshold | int | `10` | failure threshold of liveness probe |
| envoy.livenessProbe.periodSeconds | int | `30` | interval between checks of the liveness probe |
| envoy.log.format | string | `"[%Y-%m-%d %T.%e][%t][%l][%n] [%g:%#] %v"` | The format string to use for laying out the log message metadata of Envoy. |
| envoy.log.path | string | `""` | Path to a separate Envoy log file, if any. Defaults to /dev/stdout. |
| envoy.maxConnectionDurationSeconds | int | `0` | Set Envoy HTTP option max_connection_duration seconds. Default 0 (disable) |
| envoy.maxRequestsPerConnection | int | `0` | ProxyMaxRequestsPerConnection specifies the max_requests_per_connection setting for Envoy |
| envoy.nodeSelector | object | `{"kubernetes.io/os":"linux"}` | Node selector for cilium-envoy. |
| envoy.podAnnotations | object | `{}` | Annotations to be added to envoy pods |
| envoy.podLabels | object | `{}` | Labels to be added to envoy pods |
| envoy.podSecurityContext | object | `{}` | Security Context for cilium-envoy pods. |
| envoy.priorityClassName | string | `nil` | The priority class to use for cilium-envoy. |
| envoy.prometheus | object | `{"enabled":true,"port":"9964","serviceMonitor":{"annotations":{},"enabled":false,"interval":"10s","labels":{},"metricRelabelings":null,"relabelings":[{"replacement":"${1}","sourceLabels":["__meta_kubernetes_pod_node_name"],"targetLabel":"node"}]}}` | Configure Cilium Envoy Prometheus options. Note that some of these apply to either cilium-agent or cilium-envoy. |
| envoy.prometheus.enabled | bool | `true` | Enable prometheus metrics for cilium-envoy |
| envoy.prometheus.port | string | `"9964"` | Serve prometheus metrics for cilium-envoy on the configured port |
| envoy.prometheus.serviceMonitor.annotations | object | `{}` | Annotations to add to ServiceMonitor cilium-envoy |
| envoy.prometheus.serviceMonitor.enabled | bool | `false` | Enable service monitors. This requires the prometheus CRDs to be available (see https://github.com/prometheus-operator/prometheus-operator/blob/main/example/prometheus-operator-crd/monitoring.coreos.com_servicemonitors.yaml) Note that this setting applies to both cilium-envoy _and_ cilium-agent with Envoy enabled. |
| envoy.prometheus.serviceMonitor.interval | string | `"10s"` | Interval for scrape metrics. |
| envoy.prometheus.serviceMonitor.labels | object | `{}` | Labels to add to ServiceMonitor cilium-envoy |
| envoy.prometheus.serviceMonitor.metricRelabelings | string | `nil` | Metrics relabeling configs for the ServiceMonitor cilium-envoy or for cilium-agent with Envoy configured. |
| envoy.prometheus.serviceMonitor.relabelings | list | `[{"replacement":"${1}","sourceLabels":["__meta_kubernetes_pod_node_name"],"targetLabel":"node"}]` | Relabeling configs for the ServiceMonitor cilium-envoy or for cilium-agent with Envoy configured. |
| envoy.readinessProbe.failureThreshold | int | `3` | failure threshold of readiness probe |
| envoy.readinessProbe.periodSeconds | int | `30` | interval between checks of the readiness probe |
| envoy.resources | object | `{}` | Envoy resource limits & requests ref: https://kubernetes.io/docs/concepts/configuration/manage-resources-containers/ |
| envoy.rollOutPods | bool | `false` | Roll out cilium envoy pods automatically when configmap is updated. |
| envoy.securityContext.capabilities.envoy | list | `["NET_ADMIN","SYS_ADMIN"]` | Capabilities for the `cilium-envoy` container |
| envoy.securityContext.privileged | bool | `false` | Run the pod with elevated privileges |
| envoy.securityContext.seLinuxOptions | object | `{"level":"s0","type":"spc_t"}` | SELinux options for the `cilium-envoy` container |
| envoy.startupProbe.failureThreshold | int | `105` | failure threshold of startup probe. 105 x 2s translates to the old behaviour of the readiness probe (120s delay + 30 x 3s) |
| envoy.startupProbe.periodSeconds | int | `2` | interval between checks of the startup probe |
| envoy.terminationGracePeriodSeconds | int | `1` | Configure termination grace period for cilium-envoy DaemonSet. |
| envoy.tolerations | list | `[{"operator":"Exists"}]` | Node tolerations for envoy scheduling to nodes with taints ref: https://kubernetes.io/docs/concepts/scheduling-eviction/taint-and-toleration/ |
| envoy.updateStrategy | object | `{"rollingUpdate":{"maxUnavailable":2},"type":"RollingUpdate"}` | cilium-envoy update strategy ref: https://kubernetes.io/docs/concepts/workloads/controllers/daemonset/#updating-a-daemonset |
| envoyConfig.enabled | bool | `false` | Enable CiliumEnvoyConfig CRD CiliumEnvoyConfig CRD can also be implicitly enabled by other options. |
| envoyConfig.retryInterval | string | `"15s"` | Interval in which an attempt is made to reconcile failed EnvoyConfigs. If the duration is zero, the retry is deactivated. |
| envoyConfig.secretsNamespace | object | `{"create":true,"name":"cilium-secrets"}` | SecretsNamespace is the namespace in which envoy SDS will retrieve secrets from. |
| envoyConfig.secretsNamespace.create | bool | `true` | Create secrets namespace for CiliumEnvoyConfig CRDs. |
| envoyConfig.secretsNamespace.name | string | `"cilium-secrets"` | The name of the secret namespace to which Cilium agents are given read access. |
| etcd.annotations | object | `{}` | Annotations to be added to all top-level etcd-operator objects (resources under templates/etcd-operator) |
| etcd.clusterDomain | string | `"cluster.local"` | Cluster domain for cilium-etcd-operator. |
| etcd.enabled | bool | `false` | Enable etcd mode for the agent. |
| etcd.endpoints | list | `["https://CHANGE-ME:2379"]` | List of etcd endpoints (not needed when using managed=true). |
| etcd.extraArgs | list | `[]` | Additional cilium-etcd-operator container arguments. |
| etcd.extraVolumeMounts | list | `[]` | Additional cilium-etcd-operator volumeMounts. |
| etcd.extraVolumes | list | `[]` | Additional cilium-etcd-operator volumes. |
| etcd.image | object | `{"digest":"sha256:04b8327f7f992693c2cb483b999041ed8f92efc8e14f2a5f3ab95574a65ea2dc","override":null,"pullPolicy":"Always","repository":"quay.io/cilium/cilium-etcd-operator","tag":"v2.0.7","useDigest":true}` | cilium-etcd-operator image. |
| etcd.k8sService | bool | `false` | If etcd is behind a k8s service set this option to true so that Cilium does the service translation automatically without requiring a DNS to be running. |
| etcd.nodeSelector | object | `{"kubernetes.io/os":"linux"}` | Node labels for cilium-etcd-operator pod assignment ref: https://kubernetes.io/docs/concepts/scheduling-eviction/assign-pod-node/#nodeselector |
| etcd.podAnnotations | object | `{}` | Annotations to be added to cilium-etcd-operator pods |
| etcd.podDisruptionBudget.enabled | bool | `false` | enable PodDisruptionBudget ref: https://kubernetes.io/docs/concepts/workloads/pods/disruptions/ |
| etcd.podDisruptionBudget.maxUnavailable | int | `1` | Maximum number/percentage of pods that may be made unavailable |
| etcd.podDisruptionBudget.minAvailable | string | `nil` | Minimum number/percentage of pods that should remain scheduled. When it's set, maxUnavailable must be disabled by `maxUnavailable: null` |
| etcd.podLabels | object | `{}` | Labels to be added to cilium-etcd-operator pods |
| etcd.podSecurityContext | object | `{}` | Security context to be added to cilium-etcd-operator pods |
| etcd.priorityClassName | string | `""` | The priority class to use for cilium-etcd-operator |
| etcd.resources | object | `{}` | cilium-etcd-operator resource limits & requests ref: https://kubernetes.io/docs/concepts/configuration/manage-resources-containers/ |
| etcd.securityContext | object | `{}` | Security context to be added to cilium-etcd-operator pods |
| etcd.ssl | bool | `false` | Enable use of TLS/SSL for connectivity to etcd. (auto-enabled if managed=true) |
| etcd.tolerations | list | `[{"operator":"Exists"}]` | Node tolerations for cilium-etcd-operator scheduling to nodes with taints ref: https://kubernetes.io/docs/concepts/scheduling-eviction/taint-and-toleration/ |
| etcd.topologySpreadConstraints | list | `[]` | Pod topology spread constraints for cilium-etcd-operator |
| etcd.updateStrategy | object | `{"rollingUpdate":{"maxSurge":1,"maxUnavailable":1},"type":"RollingUpdate"}` | cilium-etcd-operator update strategy |
| externalIPs.enabled | bool | `false` | Enable ExternalIPs service support. |
| externalWorkloads | object | `{"enabled":false}` | Configure external workloads support |
| externalWorkloads.enabled | bool | `false` | Enable support for external workloads, such as VMs (false by default). |
| extraArgs | list | `[]` | Additional agent container arguments. |
| extraConfig | object | `{}` | extraConfig allows you to specify additional configuration parameters to be included in the cilium-config configmap. |
| extraContainers | list | `[]` | Additional containers added to the cilium DaemonSet. |
| extraEnv | list | `[]` | Additional agent container environment variables. |
| extraHostPathMounts | list | `[]` | Additional agent hostPath mounts. |
| extraVolumeMounts | list | `[]` | Additional agent volumeMounts. |
| extraVolumes | list | `[]` | Additional agent volumes. |
| gatewayAPI.enableProxyProtocol | bool | `false` | Enable proxy protocol for all GatewayAPI listeners. Note that _only_ Proxy protocol traffic will be accepted once this is enabled. |
| gatewayAPI.enabled | bool | `false` | Enable support for Gateway API in cilium This will automatically set enable-envoy-config as well. |
| gatewayAPI.hostNetwork.enabled | bool | `false` | Configure whether the Envoy listeners should be exposed on the host network. |
| gatewayAPI.hostNetwork.nodes.matchLabels | object | `{}` | Specify the labels of the nodes where the Ingress listeners should be exposed  matchLabels:   kubernetes.io/os: linux   kubernetes.io/hostname: kind-worker |
| gatewayAPI.secretsNamespace | object | `{"create":true,"name":"cilium-secrets","sync":true}` | SecretsNamespace is the namespace in which envoy SDS will retrieve TLS secrets from. |
| gatewayAPI.secretsNamespace.create | bool | `true` | Create secrets namespace for Gateway API. |
| gatewayAPI.secretsNamespace.name | string | `"cilium-secrets"` | Name of Gateway API secret namespace. |
| gatewayAPI.secretsNamespace.sync | bool | `true` | Enable secret sync, which will make sure all TLS secrets used by Ingress are synced to secretsNamespace.name. If disabled, TLS secrets must be maintained externally. |
| gatewayAPI.xffNumTrustedHops | int | `0` | The number of additional GatewayAPI proxy hops from the right side of the HTTP header to trust when determining the origin client's IP address. |
| gke.enabled | bool | `false` | Enable Google Kubernetes Engine integration |
| healthChecking | bool | `true` | Enable connectivity health checking. |
| healthPort | int | `9879` | TCP port for the agent health API. This is not the port for cilium-health. |
| highScaleIPcache | object | `{"enabled":false}` | EnableHighScaleIPcache enables the special ipcache mode for high scale clusters. The ipcache content will be reduced to the strict minimum and traffic will be encapsulated to carry security identities. |
| highScaleIPcache.enabled | bool | `false` | Enable the high scale mode for the ipcache. |
| hostFirewall | object | `{"enabled":false}` | Configure the host firewall. |
| hostFirewall.enabled | bool | `false` | Enables the enforcement of host policies in the eBPF datapath. |
| hostPort.enabled | bool | `false` | Enable hostPort service support. |
| hubble.annotations | object | `{}` | Annotations to be added to all top-level hubble objects (resources under templates/hubble) |
| hubble.dropEventEmitter | object | `{"enabled":false,"interval":"2m","reasons":["auth_required","policy_denied"]}` | Emit v1.Events related to pods on detection of packet drops. |
| hubble.dropEventEmitter.interval | string | `"2m"` | - Minimum time between emitting same events. |
| hubble.dropEventEmitter.reasons | list | `["auth_required","policy_denied"]` | - Drop reasons to emit events for. ref: https://docs.cilium.io/en/stable/_api/v1/flow/README/#dropreason |
| hubble.enabled | bool | `true` | Enable Hubble (true by default). |
| hubble.export | object | `{"dynamic":{"config":{"configMapName":"cilium-flowlog-config","content":[{"excludeFilters":[],"fieldMask":[],"filePath":"/var/run/cilium/hubble/events.log","includeFilters":[],"name":"all"}],"createConfigMap":true},"enabled":false},"fileMaxBackups":5,"fileMaxSizeMb":10,"static":{"allowList":[],"denyList":[],"enabled":false,"fieldMask":[],"filePath":"/var/run/cilium/hubble/events.log"}}` | Hubble flows export. |
| hubble.export.dynamic | object | `{"config":{"configMapName":"cilium-flowlog-config","content":[{"excludeFilters":[],"fieldMask":[],"filePath":"/var/run/cilium/hubble/events.log","includeFilters":[],"name":"all"}],"createConfigMap":true},"enabled":false}` | - Dynamic exporters configuration. Dynamic exporters may be reconfigured without a need of agent restarts. |
| hubble.export.dynamic.config.configMapName | string | `"cilium-flowlog-config"` | -- Name of configmap with configuration that may be altered to reconfigure exporters within a running agents. |
| hubble.export.dynamic.config.content | list | `[{"excludeFilters":[],"fieldMask":[],"filePath":"/var/run/cilium/hubble/events.log","includeFilters":[],"name":"all"}]` | -- Exporters configuration in YAML format. |
| hubble.export.dynamic.config.createConfigMap | bool | `true` | -- True if helm installer should create config map. Switch to false if you want to self maintain the file content. |
| hubble.export.fileMaxBackups | int | `5` | - Defines max number of backup/rotated files. |
| hubble.export.fileMaxSizeMb | int | `10` | - Defines max file size of output file before it gets rotated. |
| hubble.export.static | object | `{"allowList":[],"denyList":[],"enabled":false,"fieldMask":[],"filePath":"/var/run/cilium/hubble/events.log"}` | - Static exporter configuration. Static exporter is bound to agent lifecycle. |
| hubble.listenAddress | string | `":4244"` | An additional address for Hubble to listen to. Set this field ":4244" if you are enabling Hubble Relay, as it assumes that Hubble is listening on port 4244. |
| hubble.metrics | object | `{"dashboards":{"annotations":{},"enabled":false,"label":"grafana_dashboard","labelValue":"1","namespace":null},"enableOpenMetrics":false,"enabled":null,"port":9965,"serviceAnnotations":{},"serviceMonitor":{"annotations":{},"enabled":false,"interval":"10s","jobLabel":"","labels":{},"metricRelabelings":null,"relabelings":[{"replacement":"${1}","sourceLabels":["__meta_kubernetes_pod_node_name"],"targetLabel":"node"}]}}` | Hubble metrics configuration. See https://docs.cilium.io/en/stable/observability/metrics/#hubble-metrics for more comprehensive documentation about Hubble metrics. |
| hubble.metrics.dashboards | object | `{"annotations":{},"enabled":false,"label":"grafana_dashboard","labelValue":"1","namespace":null}` | Grafana dashboards for hubble grafana can import dashboards based on the label and value ref: https://github.com/grafana/helm-charts/tree/main/charts/grafana#sidecar-for-dashboards |
| hubble.metrics.enableOpenMetrics | bool | `false` | Enables exporting hubble metrics in OpenMetrics format. |
| hubble.metrics.enabled | string | `nil` | Configures the list of metrics to collect. If empty or null, metrics are disabled. Example:    enabled:   - dns:query;ignoreAAAA   - drop   - tcp   - flow   - icmp   - http  You can specify the list of metrics from the helm CLI:    --set hubble.metrics.enabled="{dns:query;ignoreAAAA,drop,tcp,flow,icmp,http}"  |
| hubble.metrics.port | int | `9965` | Configure the port the hubble metric server listens on. |
| hubble.metrics.serviceAnnotations | object | `{}` | Annotations to be added to hubble-metrics service. |
| hubble.metrics.serviceMonitor.annotations | object | `{}` | Annotations to add to ServiceMonitor hubble |
| hubble.metrics.serviceMonitor.enabled | bool | `false` | Create ServiceMonitor resources for Prometheus Operator. This requires the prometheus CRDs to be available. ref: https://github.com/prometheus-operator/prometheus-operator/blob/main/example/prometheus-operator-crd/monitoring.coreos.com_servicemonitors.yaml) |
| hubble.metrics.serviceMonitor.interval | string | `"10s"` | Interval for scrape metrics. |
| hubble.metrics.serviceMonitor.jobLabel | string | `""` | jobLabel to add for ServiceMonitor hubble |
| hubble.metrics.serviceMonitor.labels | object | `{}` | Labels to add to ServiceMonitor hubble |
| hubble.metrics.serviceMonitor.metricRelabelings | string | `nil` | Metrics relabeling configs for the ServiceMonitor hubble |
| hubble.metrics.serviceMonitor.relabelings | list | `[{"replacement":"${1}","sourceLabels":["__meta_kubernetes_pod_node_name"],"targetLabel":"node"}]` | Relabeling configs for the ServiceMonitor hubble |
| hubble.peerService.clusterDomain | string | `"cluster.local"` | The cluster domain to use to query the Hubble Peer service. It should be the local cluster. |
| hubble.peerService.targetPort | int | `4244` | Target Port for the Peer service, must match the hubble.listenAddress' port. |
| hubble.preferIpv6 | bool | `false` | Whether Hubble should prefer to announce IPv6 or IPv4 addresses if both are available. |
| hubble.rbac | object | `{"auth":{"oidc":{"ca":{"configMap":{"key":"ca.crt","name":null}},"clientID":null,"issuerUrl":null}},"enabled":false,"extraArgs":{},"extraEnv":[],"image":{"digest":"","override":null,"pullPolicy":"Always","repository":"quay.io/isovalent/hubble-rbac","tag":"v1.4.2","useDigest":false},"listenPort":4245,"loggingLevel":"info","policy":{"configMap":{"bindings":[{"field":"groups","role":"admin","type":"oidc","value":"admins"}],"create":true,"key":"hubble-rbac-policy.yaml","name":"hubble-rbac-policy","roles":[{"name":"admin","rules":[{"actions":["*"],"allowAllContexts":true,"kind":"*"}]}]},"logRoles":false},"resources":{},"securityContext":{}}` | Enables experimental support for using Hubble RBAC with Hubble Relay. This is incompatible with Hubble RBAC installed via the Hubble Enterprise chart. |
| hubble.rbac.enabled | bool | `false` | Enables hubble-rbac by running it as a sidecar in hubble-relay. |
| hubble.rbac.policy | object | `{"configMap":{"bindings":[{"field":"groups","role":"admin","type":"oidc","value":"admins"}],"create":true,"key":"hubble-rbac-policy.yaml","name":"hubble-rbac-policy","roles":[{"name":"admin","rules":[{"actions":["*"],"allowAllContexts":true,"kind":"*"}]}]},"logRoles":false}` | Options to configure the Hubble RBAC authorization policy. The policy can be defined inline in the configMap.bindings and configMap.roles field, or in a separate configMap specified by the configMap.name. |
| hubble.rbac.policy.configMap.bindings | list | `[{"field":"groups","role":"admin","type":"oidc","value":"admins"}]` | The list of bindings between scope values and roles. |
| hubble.rbac.policy.configMap.bindings[0].field | string | `"groups"` | JWT claim to use |
| hubble.rbac.policy.configMap.bindings[0].role | string | `"admin"` | Role to assign to identities with the matching claim |
| hubble.rbac.policy.configMap.bindings[0].value | string | `"admins"` | Value of the JWT claim that needs to match to assign the configured role |
| hubble.rbac.policy.configMap.create | bool | `true` | Whether to create the config map from where the mapping between scope and roles is read. If set to 'false' the user must create the config map out-of-band. Hubble Relay will not start until the config map is in place. |
| hubble.rbac.policy.configMap.key | Advanced | `"hubble-rbac-policy.yaml"` | The name of the config map key containing the policy document. If managed out-of-band, the config map must contain the policy document under this key. Most users won't need to customize this. |
| hubble.rbac.policy.configMap.name | Advanced | `"hubble-rbac-policy"` | The name of the config map containing the policy document. If managed out-of-band, the config map must have the name defined here. Most users won't need to customize this. |
| hubble.rbac.policy.configMap.roles | list | `[{"name":"admin","rules":[{"actions":["*"],"allowAllContexts":true,"kind":"*"}]}]` | The list of roles to define. |
| hubble.rbac.policy.logRoles | bool | `false` | Whether to enable logging of a user's roles to debug logs when they authenticate and make requests. |
| hubble.redact | object | `{"enabled":false,"http":{"headers":{"allow":[],"deny":[]},"urlQuery":false,"userInfo":true},"kafka":{"apiKey":false}}` | Enables redacting sensitive information present in Layer 7 flows. |
| hubble.redact.http.headers.allow | list | `[]` | List of HTTP headers to allow: headers not matching will be redacted. Note: `allow` and `deny` lists cannot be used both at the same time, only one can be present. Example:   redact:     enabled: true     http:       headers:         allow:           - traceparent           - tracestate           - Cache-Control  You can specify the options from the helm CLI:   --set hubble.redact.enabled="true"   --set hubble.redact.http.headers.allow="traceparent,tracestate,Cache-Control" |
| hubble.redact.http.headers.deny | list | `[]` | List of HTTP headers to deny: matching headers will be redacted. Note: `allow` and `deny` lists cannot be used both at the same time, only one can be present. Example:   redact:     enabled: true     http:       headers:         deny:           - Authorization           - Proxy-Authorization  You can specify the options from the helm CLI:   --set hubble.redact.enabled="true"   --set hubble.redact.http.headers.deny="Authorization,Proxy-Authorization" |
| hubble.redact.http.urlQuery | bool | `false` | Enables redacting URL query (GET) parameters. Example:    redact:     enabled: true     http:       urlQuery: true  You can specify the options from the helm CLI:    --set hubble.redact.enabled="true"   --set hubble.redact.http.urlQuery="true" |
| hubble.redact.http.userInfo | bool | `true` | Enables redacting user info, e.g., password when basic auth is used. Example:    redact:     enabled: true     http:       userInfo: true  You can specify the options from the helm CLI:    --set hubble.redact.enabled="true"   --set hubble.redact.http.userInfo="true" |
| hubble.redact.kafka.apiKey | bool | `false` | Enables redacting Kafka's API key. Example:    redact:     enabled: true     kafka:       apiKey: true  You can specify the options from the helm CLI:    --set hubble.redact.enabled="true"   --set hubble.redact.kafka.apiKey="true" |
| hubble.relay.affinity | object | `{"podAffinity":{"requiredDuringSchedulingIgnoredDuringExecution":[{"labelSelector":{"matchLabels":{"k8s-app":"cilium"}},"topologyKey":"kubernetes.io/hostname"}]}}` | Affinity for hubble-replay |
| hubble.relay.annotations | object | `{}` | Annotations to be added to all top-level hubble-relay objects (resources under templates/hubble-relay) |
| hubble.relay.dialTimeout | string | `nil` | Dial timeout to connect to the local hubble instance to receive peer information (e.g. "30s"). |
| hubble.relay.enabled | bool | `false` | Enable Hubble Relay (requires hubble.enabled=true) |
| hubble.relay.extraEnv | list | `[]` | Additional hubble-relay environment variables. |
| hubble.relay.extraVolumeMounts | list | `[]` | Additional hubble-relay volumeMounts. |
| hubble.relay.extraVolumes | list | `[]` | Additional hubble-relay volumes. |
| hubble.relay.gops.enabled | bool | `true` | Enable gops for hubble-relay |
| hubble.relay.gops.port | int | `9893` | Configure gops listen port for hubble-relay |
| hubble.relay.image | object | `{"digest":"","override":null,"pullPolicy":"Always","repository":"quay.io/isovalent-dev/hubble-relay-ci","tag":"latest","useDigest":false}` | Hubble-relay container image. |
| hubble.relay.listenHost | string | `""` | Host to listen to. Specify an empty string to bind to all the interfaces. |
| hubble.relay.listenPort | string | `"4245"` | Port to listen to. |
| hubble.relay.nodeSelector | object | `{"kubernetes.io/os":"linux"}` | Node labels for pod assignment ref: https://kubernetes.io/docs/concepts/scheduling-eviction/assign-pod-node/#nodeselector |
| hubble.relay.podAnnotations | object | `{}` | Annotations to be added to hubble-relay pods |
| hubble.relay.podDisruptionBudget.enabled | bool | `false` | enable PodDisruptionBudget ref: https://kubernetes.io/docs/concepts/workloads/pods/disruptions/ |
| hubble.relay.podDisruptionBudget.maxUnavailable | int | `1` | Maximum number/percentage of pods that may be made unavailable |
| hubble.relay.podDisruptionBudget.minAvailable | string | `nil` | Minimum number/percentage of pods that should remain scheduled. When it's set, maxUnavailable must be disabled by `maxUnavailable: null` |
| hubble.relay.podLabels | object | `{}` | Labels to be added to hubble-relay pods |
| hubble.relay.podSecurityContext | object | `{"fsGroup":65532}` | hubble-relay pod security context |
| hubble.relay.pprof.address | string | `"localhost"` | Configure pprof listen address for hubble-relay |
| hubble.relay.pprof.enabled | bool | `false` | Enable pprof for hubble-relay |
| hubble.relay.pprof.port | int | `6062` | Configure pprof listen port for hubble-relay |
| hubble.relay.priorityClassName | string | `""` | The priority class to use for hubble-relay |
| hubble.relay.prometheus | object | `{"enabled":false,"port":9966,"serviceMonitor":{"annotations":{},"enabled":false,"interval":"10s","labels":{},"metricRelabelings":null,"relabelings":null}}` | Enable prometheus metrics for hubble-relay on the configured port at /metrics |
| hubble.relay.prometheus.serviceMonitor.annotations | object | `{}` | Annotations to add to ServiceMonitor hubble-relay |
| hubble.relay.prometheus.serviceMonitor.enabled | bool | `false` | Enable service monitors. This requires the prometheus CRDs to be available (see https://github.com/prometheus-operator/prometheus-operator/blob/main/example/prometheus-operator-crd/monitoring.coreos.com_servicemonitors.yaml) |
| hubble.relay.prometheus.serviceMonitor.interval | string | `"10s"` | Interval for scrape metrics. |
| hubble.relay.prometheus.serviceMonitor.labels | object | `{}` | Labels to add to ServiceMonitor hubble-relay |
| hubble.relay.prometheus.serviceMonitor.metricRelabelings | string | `nil` | Metrics relabeling configs for the ServiceMonitor hubble-relay |
| hubble.relay.prometheus.serviceMonitor.relabelings | string | `nil` | Relabeling configs for the ServiceMonitor hubble-relay |
| hubble.relay.replicas | int | `1` | Number of replicas run for the hubble-relay deployment. |
| hubble.relay.resources | object | `{}` | Specifies the resources for the hubble-relay pods |
| hubble.relay.retryTimeout | string | `nil` | Backoff duration to retry connecting to the local hubble instance in case of failure (e.g. "30s"). |
| hubble.relay.rollOutPods | bool | `false` | Roll out Hubble Relay pods automatically when configmap is updated. |
| hubble.relay.securityContext | object | `{"capabilities":{"drop":["ALL"]},"runAsGroup":65532,"runAsNonRoot":true,"runAsUser":65532}` | hubble-relay container security context |
| hubble.relay.service | object | `{"nodePort":31234,"type":"ClusterIP"}` | hubble-relay service configuration. |
| hubble.relay.service.nodePort | int | `31234` | - The port to use when the service type is set to NodePort. |
| hubble.relay.service.type | string | `"ClusterIP"` | - The type of service used for Hubble Relay access, either ClusterIP or NodePort. |
| hubble.relay.sortBufferDrainTimeout | string | `nil` | When the per-request flows sort buffer is not full, a flow is drained every time this timeout is reached (only affects requests in follow-mode) (e.g. "1s"). |
| hubble.relay.sortBufferLenMax | int | `nil` | Max number of flows that can be buffered for sorting before being sent to the client (per request) (e.g. 100). |
| hubble.relay.terminationGracePeriodSeconds | int | `1` | Configure termination grace period for hubble relay Deployment. |
| hubble.relay.tls | object | `{"client":{"cert":"","key":""},"server":{"cert":"","enabled":false,"extraDnsNames":[],"extraIpAddresses":[],"key":"","mtls":false,"relayName":"ui.hubble-relay.cilium.io"}}` | TLS configuration for Hubble Relay |
| hubble.relay.tls.client | object | `{"cert":"","key":""}` | base64 encoded PEM values for the hubble-relay client certificate and private key This keypair is presented to Hubble server instances for mTLS authentication and is required when hubble.tls.enabled is true. These values need to be set manually if hubble.tls.auto.enabled is false. |
| hubble.relay.tls.server | object | `{"cert":"","enabled":false,"extraDnsNames":[],"extraIpAddresses":[],"key":"","mtls":false,"relayName":"ui.hubble-relay.cilium.io"}` | base64 encoded PEM values for the hubble-relay server certificate and private key |
| hubble.relay.tls.server.extraDnsNames | list | `[]` | extra DNS names added to certificate when its auto gen |
| hubble.relay.tls.server.extraIpAddresses | list | `[]` | extra IP addresses added to certificate when its auto gen |
| hubble.relay.tolerations | list | `[]` | Node tolerations for pod assignment on nodes with taints ref: https://kubernetes.io/docs/concepts/scheduling-eviction/taint-and-toleration/ |
| hubble.relay.topologySpreadConstraints | list | `[]` | Pod topology spread constraints for hubble-relay |
| hubble.relay.updateStrategy | object | `{"rollingUpdate":{"maxUnavailable":1},"type":"RollingUpdate"}` | hubble-relay update strategy |
| hubble.skipUnknownCGroupIDs | bool | `true` | Skip Hubble events with unknown cgroup ids |
| hubble.socketPath | string | `"/var/run/cilium/hubble.sock"` | Unix domain socket path to listen to when Hubble is enabled. |
| hubble.tls | object | `{"auto":{"certManagerIssuerRef":{},"certValidityDuration":1095,"enabled":true,"method":"helm","schedule":"0 0 1 */4 *"},"enabled":true,"server":{"cert":"","extraDnsNames":[],"extraIpAddresses":[],"key":""}}` | TLS configuration for Hubble |
| hubble.tls.auto | object | `{"certManagerIssuerRef":{},"certValidityDuration":1095,"enabled":true,"method":"helm","schedule":"0 0 1 */4 *"}` | Configure automatic TLS certificates generation. |
| hubble.tls.auto.certManagerIssuerRef | object | `{}` | certmanager issuer used when hubble.tls.auto.method=certmanager. |
| hubble.tls.auto.certValidityDuration | int | `1095` | Generated certificates validity duration in days. |
| hubble.tls.auto.enabled | bool | `true` | Auto-generate certificates. When set to true, automatically generate a CA and certificates to enable mTLS between Hubble server and Hubble Relay instances. If set to false, the certs for Hubble server need to be provided by setting appropriate values below. |
| hubble.tls.auto.method | string | `"helm"` | Set the method to auto-generate certificates. Supported values: - helm:         This method uses Helm to generate all certificates. - cronJob:      This method uses a Kubernetes CronJob the generate any                 certificates not provided by the user at installation                 time. - certmanager:  This method use cert-manager to generate & rotate certificates. |
| hubble.tls.auto.schedule | string | `"0 0 1 */4 *"` | Schedule for certificates regeneration (regardless of their expiration date). Only used if method is "cronJob". If nil, then no recurring job will be created. Instead, only the one-shot job is deployed to generate the certificates at installation time.  Defaults to midnight of the first day of every fourth month. For syntax, see https://kubernetes.io/docs/concepts/workloads/controllers/cron-jobs/#schedule-syntax |
| hubble.tls.enabled | bool | `true` | Enable mutual TLS for listenAddress. Setting this value to false is highly discouraged as the Hubble API provides access to potentially sensitive network flow metadata and is exposed on the host network. |
| hubble.tls.server | object | `{"cert":"","extraDnsNames":[],"extraIpAddresses":[],"key":""}` | base64 encoded PEM values for the Hubble server certificate and private key |
| hubble.tls.server.extraDnsNames | list | `[]` | Extra DNS names added to certificate when it's auto generated |
| hubble.tls.server.extraIpAddresses | list | `[]` | Extra IP addresses added to certificate when it's auto generated |
| hubble.ui.affinity | object | `{}` | Affinity for hubble-ui |
| hubble.ui.annotations | object | `{}` | Annotations to be added to all top-level hubble-ui objects (resources under templates/hubble-ui) |
| hubble.ui.backend.extraEnv | list | `[]` | Additional hubble-ui backend environment variables. |
| hubble.ui.backend.extraVolumeMounts | list | `[]` | Additional hubble-ui backend volumeMounts. |
| hubble.ui.backend.extraVolumes | list | `[]` | Additional hubble-ui backend volumes. |
| hubble.ui.backend.image | object | `{"digest":"sha256:1e7657d997c5a48253bb8dc91ecee75b63018d16ff5e5797e5af367336bc8803","override":null,"pullPolicy":"Always","repository":"quay.io/cilium/hubble-ui-backend","tag":"v0.13.0","useDigest":true}` | Hubble-ui backend image. |
| hubble.ui.backend.livenessProbe.enabled | bool | `false` | Enable liveness probe for Hubble-ui backend (requires Hubble-ui 0.12+) |
| hubble.ui.backend.readinessProbe.enabled | bool | `false` | Enable readiness probe for Hubble-ui backend (requires Hubble-ui 0.12+) |
| hubble.ui.backend.resources | object | `{}` | Resource requests and limits for the 'backend' container of the 'hubble-ui' deployment. |
| hubble.ui.backend.securityContext | object | `{}` | Hubble-ui backend security context. |
| hubble.ui.baseUrl | string | `"/"` | Defines base url prefix for all hubble-ui http requests. It needs to be changed in case if ingress for hubble-ui is configured under some sub-path. Trailing `/` is required for custom path, ex. `/service-map/` |
| hubble.ui.enabled | bool | `false` | Whether to enable the Hubble UI. |
| hubble.ui.frontend.extraEnv | list | `[]` | Additional hubble-ui frontend environment variables. |
| hubble.ui.frontend.extraVolumeMounts | list | `[]` | Additional hubble-ui frontend volumeMounts. |
| hubble.ui.frontend.extraVolumes | list | `[]` | Additional hubble-ui frontend volumes. |
| hubble.ui.frontend.image | object | `{"digest":"sha256:7d663dc16538dd6e29061abd1047013a645e6e69c115e008bee9ea9fef9a6666","override":null,"pullPolicy":"Always","repository":"quay.io/cilium/hubble-ui","tag":"v0.13.0","useDigest":true}` | Hubble-ui frontend image. |
| hubble.ui.frontend.resources | object | `{}` | Resource requests and limits for the 'frontend' container of the 'hubble-ui' deployment. |
| hubble.ui.frontend.securityContext | object | `{}` | Hubble-ui frontend security context. |
| hubble.ui.frontend.server.ipv6 | object | `{"enabled":true}` | Controls server listener for ipv6 |
| hubble.ui.ingress | object | `{"annotations":{},"className":"","enabled":false,"hosts":["chart-example.local"],"labels":{},"tls":[]}` | hubble-ui ingress configuration. |
| hubble.ui.nodeSelector | object | `{"kubernetes.io/os":"linux"}` | Node labels for pod assignment ref: https://kubernetes.io/docs/concepts/scheduling-eviction/assign-pod-node/#nodeselector |
| hubble.ui.podAnnotations | object | `{}` | Annotations to be added to hubble-ui pods |
| hubble.ui.podDisruptionBudget.enabled | bool | `false` | enable PodDisruptionBudget ref: https://kubernetes.io/docs/concepts/workloads/pods/disruptions/ |
| hubble.ui.podDisruptionBudget.maxUnavailable | int | `1` | Maximum number/percentage of pods that may be made unavailable |
| hubble.ui.podDisruptionBudget.minAvailable | string | `nil` | Minimum number/percentage of pods that should remain scheduled. When it's set, maxUnavailable must be disabled by `maxUnavailable: null` |
| hubble.ui.podLabels | object | `{}` | Labels to be added to hubble-ui pods |
| hubble.ui.priorityClassName | string | `""` | The priority class to use for hubble-ui |
| hubble.ui.replicas | int | `1` | The number of replicas of Hubble UI to deploy. |
| hubble.ui.rollOutPods | bool | `false` | Roll out Hubble-ui pods automatically when configmap is updated. |
| hubble.ui.securityContext | object | `{"fsGroup":1001,"runAsGroup":1001,"runAsUser":1001}` | Security context to be added to Hubble UI pods |
| hubble.ui.service | object | `{"annotations":{},"nodePort":31235,"type":"ClusterIP"}` | hubble-ui service configuration. |
| hubble.ui.service.annotations | object | `{}` | Annotations to be added for the Hubble UI service |
| hubble.ui.service.nodePort | int | `31235` | - The port to use when the service type is set to NodePort. |
| hubble.ui.service.type | string | `"ClusterIP"` | - The type of service used for Hubble UI access, either ClusterIP or NodePort. |
| hubble.ui.standalone.enabled | bool | `false` | When true, it will allow installing the Hubble UI only, without checking dependencies. It is useful if a cluster already has cilium and Hubble relay installed and you just want Hubble UI to be deployed. When installed via helm, installing UI should be done via `helm upgrade` and when installed via the cilium cli, then `cilium hubble enable --ui` |
| hubble.ui.standalone.tls.certsVolume | object | `{}` | When deploying Hubble UI in standalone, with tls enabled for Hubble relay, it is required to provide a volume for mounting the client certificates. |
| hubble.ui.tls.client | object | `{"cert":"","key":""}` | base64 encoded PEM values used to connect to hubble-relay This keypair is presented to Hubble Relay instances for mTLS authentication and is required when hubble.relay.tls.server.enabled is true. These values need to be set manually if hubble.tls.auto.enabled is false. |
| hubble.ui.tolerations | list | `[]` | Node tolerations for pod assignment on nodes with taints ref: https://kubernetes.io/docs/concepts/scheduling-eviction/taint-and-toleration/ |
| hubble.ui.topologySpreadConstraints | list | `[]` | Pod topology spread constraints for hubble-ui |
| hubble.ui.updateStrategy | object | `{"rollingUpdate":{"maxUnavailable":1},"type":"RollingUpdate"}` | hubble-ui update strategy. |
| identityAllocationMode | string | `"crd"` | Method to use for identity allocation (`crd` or `kvstore`). |
| identityChangeGracePeriod | string | `"5s"` | Time to wait before using new identity on endpoint identity change. |
<<<<<<< HEAD
| image | object | `{"digest":"","override":null,"pullPolicy":"Always","repository":"quay.io/isovalent-dev/cilium-ci","tag":"latest","useDigest":false}` | Agent container image. |
| imagePullSecrets | string | `nil` | Configure image pull secrets for pulling container images |
=======
| image | object | `{"digest":"","override":null,"pullPolicy":"Always","repository":"quay.io/cilium/cilium-ci","tag":"latest","useDigest":false}` | Agent container image. |
| imagePullSecrets | list | `[]` | Configure image pull secrets for pulling container images |
>>>>>>> ebf272d7
| ingressController.default | bool | `false` | Set cilium ingress controller to be the default ingress controller This will let cilium ingress controller route entries without ingress class set |
| ingressController.defaultSecretName | string | `nil` | Default secret name for ingresses without .spec.tls[].secretName set. |
| ingressController.defaultSecretNamespace | string | `nil` | Default secret namespace for ingresses without .spec.tls[].secretName set. |
| ingressController.enableProxyProtocol | bool | `false` | Enable proxy protocol for all Ingress listeners. Note that _only_ Proxy protocol traffic will be accepted once this is enabled. |
| ingressController.enabled | bool | `false` | Enable cilium ingress controller This will automatically set enable-envoy-config as well. |
| ingressController.enforceHttps | bool | `true` | Enforce https for host having matching TLS host in Ingress. Incoming traffic to http listener will return 308 http error code with respective location in header. |
| ingressController.hostNetwork.enabled | bool | `false` | Configure whether the Envoy listeners should be exposed on the host network. |
| ingressController.hostNetwork.nodes.matchLabels | object | `{}` | Specify the labels of the nodes where the Ingress listeners should be exposed  matchLabels:   kubernetes.io/os: linux   kubernetes.io/hostname: kind-worker |
| ingressController.hostNetwork.sharedHTTPPort | int | `0` | Configure a specific port on the host network that gets used for the shared HTTP listener. This is used for HTTP and HTTPS. |
| ingressController.hostNetwork.sharedTLSPassthroughPort | int | `0` | Configure a specific port on the host network that gets used for the shared TLS passthrough listener |
| ingressController.ingressLBAnnotationPrefixes | list | `["lbipam.cilium.io","service.beta.kubernetes.io","service.kubernetes.io","cloud.google.com"]` | IngressLBAnnotations are the annotation and label prefixes, which are used to filter annotations and/or labels to propagate from Ingress to the Load Balancer service |
| ingressController.loadbalancerMode | string | `"dedicated"` | Default ingress load balancer mode Supported values: shared, dedicated For granular control, use the following annotations on the ingress resource: "ingress.cilium.io/loadbalancer-mode: dedicated" (or "shared"). |
| ingressController.secretsNamespace | object | `{"create":true,"name":"cilium-secrets","sync":true}` | SecretsNamespace is the namespace in which envoy SDS will retrieve TLS secrets from. |
| ingressController.secretsNamespace.create | bool | `true` | Create secrets namespace for Ingress. |
| ingressController.secretsNamespace.name | string | `"cilium-secrets"` | Name of Ingress secret namespace. |
| ingressController.secretsNamespace.sync | bool | `true` | Enable secret sync, which will make sure all TLS secrets used by Ingress are synced to secretsNamespace.name. If disabled, TLS secrets must be maintained externally. |
| ingressController.service | object | `{"allocateLoadBalancerNodePorts":null,"annotations":{},"insecureNodePort":null,"labels":{},"loadBalancerClass":null,"loadBalancerIP":null,"name":"cilium-ingress","secureNodePort":null,"type":"LoadBalancer"}` | Load-balancer service in shared mode. This is a single load-balancer service for all Ingress resources. |
| ingressController.service.allocateLoadBalancerNodePorts | string | `nil` | Configure if node port allocation is required for LB service ref: https://kubernetes.io/docs/concepts/services-networking/service/#load-balancer-nodeport-allocation |
| ingressController.service.annotations | object | `{}` | Annotations to be added for the shared LB service |
| ingressController.service.insecureNodePort | string | `nil` | Configure a specific nodePort for insecure HTTP traffic on the shared LB service |
| ingressController.service.labels | object | `{}` | Labels to be added for the shared LB service |
| ingressController.service.loadBalancerClass | string | `nil` | Configure a specific loadBalancerClass on the shared LB service (requires Kubernetes 1.24+) |
| ingressController.service.loadBalancerIP | string | `nil` | Configure a specific loadBalancerIP on the shared LB service |
| ingressController.service.name | string | `"cilium-ingress"` | Service name |
| ingressController.service.secureNodePort | string | `nil` | Configure a specific nodePort for secure HTTPS traffic on the shared LB service |
| ingressController.service.type | string | `"LoadBalancer"` | Service type for the shared LB service |
| initResources | object | `{}` | resources & limits for the agent init containers |
| installNoConntrackIptablesRules | bool | `false` | Install Iptables rules to skip netfilter connection tracking on all pod traffic. This option is only effective when Cilium is running in direct routing and full KPR mode. Moreover, this option cannot be enabled when Cilium is running in a managed Kubernetes environment or in a chained CNI setup. |
| ipMasqAgent | object | `{"enabled":false}` | Configure the eBPF-based ip-masq-agent |
| ipam.ciliumNodeUpdateRate | string | `"15s"` | Maximum rate at which the CiliumNode custom resource is updated. |
| ipam.mode | string | `"cluster-pool"` | Configure IP Address Management mode. ref: https://docs.cilium.io/en/stable/network/concepts/ipam/ |
| ipam.operator.autoCreateCiliumPodIPPools | object | `{}` | IP pools to auto-create in multi-pool IPAM mode. |
| ipam.operator.clusterPoolIPv4MaskSize | int | `24` | IPv4 CIDR mask size to delegate to individual nodes for IPAM. |
| ipam.operator.clusterPoolIPv4PodCIDRList | list | `["10.0.0.0/8"]` | IPv4 CIDR list range to delegate to individual nodes for IPAM. |
| ipam.operator.clusterPoolIPv6MaskSize | int | `120` | IPv6 CIDR mask size to delegate to individual nodes for IPAM. |
| ipam.operator.clusterPoolIPv6PodCIDRList | list | `["fd00::/104"]` | IPv6 CIDR list range to delegate to individual nodes for IPAM. |
| ipam.operator.externalAPILimitBurstSize | int | `20` | The maximum burst size when rate limiting access to external APIs. Also known as the token bucket capacity. |
| ipam.operator.externalAPILimitQPS | float | `4.0` | The maximum queries per second when rate limiting access to external APIs. Also known as the bucket refill rate, which is used to refill the bucket up to the burst size capacity. |
| ipv4.enabled | bool | `true` | Enable IPv4 support. |
| ipv4NativeRoutingCIDR | string | `""` | Allows to explicitly specify the IPv4 CIDR for native routing. When specified, Cilium assumes networking for this CIDR is preconfigured and hands traffic destined for that range to the Linux network stack without applying any SNAT. Generally speaking, specifying a native routing CIDR implies that Cilium can depend on the underlying networking stack to route packets to their destination. To offer a concrete example, if Cilium is configured to use direct routing and the Kubernetes CIDR is included in the native routing CIDR, the user must configure the routes to reach pods, either manually or by setting the auto-direct-node-routes flag. |
| ipv6.enabled | bool | `false` | Enable IPv6 support. |
| ipv6NativeRoutingCIDR | string | `""` | Allows to explicitly specify the IPv6 CIDR for native routing. When specified, Cilium assumes networking for this CIDR is preconfigured and hands traffic destined for that range to the Linux network stack without applying any SNAT. Generally speaking, specifying a native routing CIDR implies that Cilium can depend on the underlying networking stack to route packets to their destination. To offer a concrete example, if Cilium is configured to use direct routing and the Kubernetes CIDR is included in the native routing CIDR, the user must configure the routes to reach pods, either manually or by setting the auto-direct-node-routes flag. |
| k8s | object | `{"requireIPv4PodCIDR":false,"requireIPv6PodCIDR":false}` | Configure Kubernetes specific configuration |
| k8s.requireIPv4PodCIDR | bool | `false` | requireIPv4PodCIDR enables waiting for Kubernetes to provide the PodCIDR range via the Kubernetes node resource |
| k8s.requireIPv6PodCIDR | bool | `false` | requireIPv6PodCIDR enables waiting for Kubernetes to provide the PodCIDR range via the Kubernetes node resource |
| k8sClientRateLimit | object | `{"burst":null,"qps":null}` | Configure the client side rate limit for the agent and operator  If the amount of requests to the Kubernetes API server exceeds the configured rate limit, the agent and operator will start to throttle requests by delaying them until there is budget or the request times out. |
| k8sClientRateLimit.burst | int | 10 for k8s up to 1.26. 20 for k8s version 1.27+ | The burst request rate in requests per second. The rate limiter will allow short bursts with a higher rate. |
| k8sClientRateLimit.qps | int | 5 for k8s up to 1.26. 10 for k8s version 1.27+ | The sustained request rate in requests per second. |
| k8sNetworkPolicy.enabled | bool | `true` | Enable support for K8s NetworkPolicy |
| k8sServiceHost | string | `""` | Kubernetes service host |
| k8sServicePort | string | `""` | Kubernetes service port |
| keepDeprecatedLabels | bool | `false` | Keep the deprecated selector labels when deploying Cilium DaemonSet. |
| keepDeprecatedProbes | bool | `false` | Keep the deprecated probes when deploying Cilium DaemonSet |
| kubeConfigPath | string | `"~/.kube/config"` | Kubernetes config path |
| kubeProxyReplacementHealthzBindAddr | string | `""` | healthz server bind address for the kube-proxy replacement. To enable set the value to '0.0.0.0:10256' for all ipv4 addresses and this '[::]:10256' for all ipv6 addresses. By default it is disabled. |
| l2NeighDiscovery.enabled | bool | `true` | Enable L2 neighbor discovery in the agent |
| l2NeighDiscovery.refreshPeriod | string | `"30s"` | Override the agent's default neighbor resolution refresh period. |
| l2announcements | object | `{"enabled":false}` | Configure L2 announcements |
| l2announcements.enabled | bool | `false` | Enable L2 announcements |
| l2podAnnouncements | object | `{"enabled":false,"interface":"eth0"}` | Configure L2 pod announcements |
| l2podAnnouncements.enabled | bool | `false` | Enable L2 pod announcements |
| l2podAnnouncements.interface | string | `"eth0"` | Interface used for sending Gratuitous ARP pod announcements |
| l7Proxy | bool | `true` | Enable Layer 7 network policy. |
| livenessProbe.failureThreshold | int | `10` | failure threshold of liveness probe |
| livenessProbe.periodSeconds | int | `30` | interval between checks of the liveness probe |
| loadBalancer | object | `{"acceleration":"disabled","l7":{"algorithm":"round_robin","backend":"disabled","ports":[]}}` | Configure service load balancing |
| loadBalancer.acceleration | string | `"disabled"` | acceleration is the option to accelerate service handling via XDP Applicable values can be: disabled (do not use XDP), native (XDP BPF program is run directly out of the networking driver's early receive path), or best-effort (use native mode XDP acceleration on devices that support it). |
| loadBalancer.l7 | object | `{"algorithm":"round_robin","backend":"disabled","ports":[]}` | L7 LoadBalancer |
| loadBalancer.l7.algorithm | string | `"round_robin"` | Default LB algorithm The default LB algorithm to be used for services, which can be overridden by the service annotation (e.g. service.cilium.io/lb-l7-algorithm) Applicable values: round_robin, least_request, random |
| loadBalancer.l7.backend | string | `"disabled"` | Enable L7 service load balancing via envoy proxy. The request to a k8s service, which has specific annotation e.g. service.cilium.io/lb-l7, will be forwarded to the local backend proxy to be load balanced to the service endpoints. Please refer to docs for supported annotations for more configuration.  Applicable values:   - envoy: Enable L7 load balancing via envoy proxy. This will automatically set enable-envoy-config as well.   - disabled: Disable L7 load balancing by way of service annotation. |
| loadBalancer.l7.ports | list | `[]` | List of ports from service to be automatically redirected to above backend. Any service exposing one of these ports will be automatically redirected. Fine-grained control can be achieved by using the service annotation. |
| localRedirectPolicy | bool | `false` | Enable Local Redirect Policy. |
| logSystemLoad | bool | `false` | Enables periodic logging of system load |
| maglev | object | `{}` | Configure maglev consistent hashing |
| monitor | object | `{"enabled":false}` | cilium-monitor sidecar. |
| monitor.enabled | bool | `false` | Enable the cilium-monitor sidecar. |
| name | string | `"cilium"` | Agent container name. |
| nat46x64Gateway | object | `{"enabled":false}` | Configure standalone NAT46/NAT64 gateway |
| nat46x64Gateway.enabled | bool | `false` | Enable RFC8215-prefixed translation |
| nodeIPAM.enabled | bool | `false` | Configure Node IPAM ref: https://docs.cilium.io/en/stable/network/node-ipam/ |
| nodePort | object | `{"autoProtectPortRange":true,"bindProtection":true,"enableHealthCheck":true,"enableHealthCheckLoadBalancerIP":false,"enabled":false}` | Configure N-S k8s service loadbalancing |
| nodePort.autoProtectPortRange | bool | `true` | Append NodePort range to ip_local_reserved_ports if clash with ephemeral ports is detected. |
| nodePort.bindProtection | bool | `true` | Set to true to prevent applications binding to service ports. |
| nodePort.enableHealthCheck | bool | `true` | Enable healthcheck nodePort server for NodePort services |
| nodePort.enableHealthCheckLoadBalancerIP | bool | `false` | Enable access of the healthcheck nodePort on the LoadBalancerIP. Needs EnableHealthCheck to be enabled |
| nodePort.enabled | bool | `false` | Enable the Cilium NodePort service implementation. |
| nodeSelector | object | `{"kubernetes.io/os":"linux"}` | Node selector for cilium-agent. |
| nodeSelectorLabels | bool | `false` | Enable/Disable use of node label based identity |
| nodeinit.affinity | object | `{}` | Affinity for cilium-nodeinit |
| nodeinit.annotations | object | `{}` | Annotations to be added to all top-level nodeinit objects (resources under templates/cilium-nodeinit) |
| nodeinit.bootstrapFile | string | `"/tmp/cilium-bootstrap.d/cilium-bootstrap-time"` | bootstrapFile is the location of the file where the bootstrap timestamp is written by the node-init DaemonSet |
| nodeinit.enabled | bool | `false` | Enable the node initialization DaemonSet |
| nodeinit.extraEnv | list | `[]` | Additional nodeinit environment variables. |
| nodeinit.extraVolumeMounts | list | `[]` | Additional nodeinit volumeMounts. |
| nodeinit.extraVolumes | list | `[]` | Additional nodeinit volumes. |
| nodeinit.image | object | `{"override":null,"pullPolicy":"Always","repository":"quay.io/cilium/startup-script","tag":"62093c5c233ea914bfa26a10ba41f8780d9b737f"}` | node-init image. |
| nodeinit.nodeSelector | object | `{"kubernetes.io/os":"linux"}` | Node labels for nodeinit pod assignment ref: https://kubernetes.io/docs/concepts/scheduling-eviction/assign-pod-node/#nodeselector |
| nodeinit.podAnnotations | object | `{}` | Annotations to be added to node-init pods. |
| nodeinit.podLabels | object | `{}` | Labels to be added to node-init pods. |
| nodeinit.prestop | object | `{"postScript":"","preScript":""}` | prestop offers way to customize prestop nodeinit script (pre and post position) |
| nodeinit.priorityClassName | string | `""` | The priority class to use for the nodeinit pod. |
| nodeinit.resources | object | `{"requests":{"cpu":"100m","memory":"100Mi"}}` | nodeinit resource limits & requests ref: https://kubernetes.io/docs/concepts/configuration/manage-resources-containers/ |
| nodeinit.securityContext | object | `{"capabilities":{"add":["SYS_MODULE","NET_ADMIN","SYS_ADMIN","SYS_CHROOT","SYS_PTRACE"]},"privileged":false,"seLinuxOptions":{"level":"s0","type":"spc_t"}}` | Security context to be added to nodeinit pods. |
| nodeinit.startup | object | `{"postScript":"","preScript":""}` | startup offers way to customize startup nodeinit script (pre and post position) |
| nodeinit.tolerations | list | `[{"operator":"Exists"}]` | Node tolerations for nodeinit scheduling to nodes with taints ref: https://kubernetes.io/docs/concepts/scheduling-eviction/taint-and-toleration/ |
| nodeinit.updateStrategy | object | `{"type":"RollingUpdate"}` | node-init update strategy |
| operator.affinity | object | `{"podAntiAffinity":{"requiredDuringSchedulingIgnoredDuringExecution":[{"labelSelector":{"matchLabels":{"io.cilium/app":"operator"}},"topologyKey":"kubernetes.io/hostname"}]}}` | Affinity for cilium-operator |
| operator.annotations | object | `{}` | Annotations to be added to all top-level cilium-operator objects (resources under templates/cilium-operator) |
| operator.dashboards | object | `{"annotations":{},"enabled":false,"label":"grafana_dashboard","labelValue":"1","namespace":null}` | Grafana dashboards for cilium-operator grafana can import dashboards based on the label and value ref: https://github.com/grafana/helm-charts/tree/main/charts/grafana#sidecar-for-dashboards |
| operator.dnsPolicy | string | `""` | DNS policy for Cilium operator pods. Ref: https://kubernetes.io/docs/concepts/services-networking/dns-pod-service/#pod-s-dns-policy |
| operator.enabled | bool | `true` | Enable the cilium-operator component (required). |
| operator.endpointGCInterval | string | `"5m0s"` | Interval for endpoint garbage collection. |
| operator.extraArgs | list | `[]` | Additional cilium-operator container arguments. |
| operator.extraEnv | list | `[]` | Additional cilium-operator environment variables. |
| operator.extraHostPathMounts | list | `[]` | Additional cilium-operator hostPath mounts. |
| operator.extraVolumeMounts | list | `[]` | Additional cilium-operator volumeMounts. |
| operator.extraVolumes | list | `[]` | Additional cilium-operator volumes. |
| operator.identityGCInterval | string | `"15m0s"` | Interval for identity garbage collection. |
| operator.identityHeartbeatTimeout | string | `"30m0s"` | Timeout for identity heartbeats. |
| operator.image | object | `{"alibabacloudDigest":"","awsDigest":"","azureDigest":"","genericDigest":"","override":null,"pullPolicy":"Always","repository":"quay.io/isovalent-dev/operator","suffix":"-ci","tag":"latest","useDigest":false}` | cilium-operator image. |
| operator.nodeGCInterval | string | `"5m0s"` | Interval for cilium node garbage collection. |
| operator.nodeSelector | object | `{"kubernetes.io/os":"linux"}` | Node labels for cilium-operator pod assignment ref: https://kubernetes.io/docs/concepts/scheduling-eviction/assign-pod-node/#nodeselector |
| operator.podAnnotations | object | `{}` | Annotations to be added to cilium-operator pods |
| operator.podDisruptionBudget.enabled | bool | `false` | enable PodDisruptionBudget ref: https://kubernetes.io/docs/concepts/workloads/pods/disruptions/ |
| operator.podDisruptionBudget.maxUnavailable | int | `1` | Maximum number/percentage of pods that may be made unavailable |
| operator.podDisruptionBudget.minAvailable | string | `nil` | Minimum number/percentage of pods that should remain scheduled. When it's set, maxUnavailable must be disabled by `maxUnavailable: null` |
| operator.podLabels | object | `{}` | Labels to be added to cilium-operator pods |
| operator.podSecurityContext | object | `{}` | Security context to be added to cilium-operator pods |
| operator.pprof.address | string | `"localhost"` | Configure pprof listen address for cilium-operator |
| operator.pprof.enabled | bool | `false` | Enable pprof for cilium-operator |
| operator.pprof.port | int | `6061` | Configure pprof listen port for cilium-operator |
| operator.priorityClassName | string | `""` | The priority class to use for cilium-operator |
| operator.prometheus | object | `{"enabled":true,"port":9963,"serviceMonitor":{"annotations":{},"enabled":false,"interval":"10s","jobLabel":"","labels":{},"metricRelabelings":null,"relabelings":null}}` | Enable prometheus metrics for cilium-operator on the configured port at /metrics |
| operator.prometheus.serviceMonitor.annotations | object | `{}` | Annotations to add to ServiceMonitor cilium-operator |
| operator.prometheus.serviceMonitor.enabled | bool | `false` | Enable service monitors. This requires the prometheus CRDs to be available (see https://github.com/prometheus-operator/prometheus-operator/blob/main/example/prometheus-operator-crd/monitoring.coreos.com_servicemonitors.yaml) |
| operator.prometheus.serviceMonitor.interval | string | `"10s"` | Interval for scrape metrics. |
| operator.prometheus.serviceMonitor.jobLabel | string | `""` | jobLabel to add for ServiceMonitor cilium-operator |
| operator.prometheus.serviceMonitor.labels | object | `{}` | Labels to add to ServiceMonitor cilium-operator |
| operator.prometheus.serviceMonitor.metricRelabelings | string | `nil` | Metrics relabeling configs for the ServiceMonitor cilium-operator |
| operator.prometheus.serviceMonitor.relabelings | string | `nil` | Relabeling configs for the ServiceMonitor cilium-operator |
| operator.removeNodeTaints | bool | `true` | Remove Cilium node taint from Kubernetes nodes that have a healthy Cilium pod running. |
| operator.replicas | int | `2` | Number of replicas to run for the cilium-operator deployment |
| operator.resources | object | `{}` | cilium-operator resource limits & requests ref: https://kubernetes.io/docs/concepts/configuration/manage-resources-containers/ |
| operator.rollOutPods | bool | `false` | Roll out cilium-operator pods automatically when configmap is updated. |
| operator.securityContext | object | `{}` | Security context to be added to cilium-operator pods |
| operator.setNodeNetworkStatus | bool | `true` | Set Node condition NetworkUnavailable to 'false' with the reason 'CiliumIsUp' for nodes that have a healthy Cilium pod. |
| operator.setNodeTaints | string | same as removeNodeTaints | Taint nodes where Cilium is scheduled but not running. This prevents pods from being scheduled to nodes where Cilium is not the default CNI provider. |
| operator.skipCRDCreation | bool | `false` | Skip CRDs creation for cilium-operator |
| operator.tolerations | list | `[{"operator":"Exists"}]` | Node tolerations for cilium-operator scheduling to nodes with taints ref: https://kubernetes.io/docs/concepts/scheduling-eviction/taint-and-toleration/ |
| operator.topologySpreadConstraints | list | `[]` | Pod topology spread constraints for cilium-operator |
| operator.unmanagedPodWatcher.intervalSeconds | int | `15` | Interval, in seconds, to check if there are any pods that are not managed by Cilium. |
| operator.unmanagedPodWatcher.restart | bool | `true` | Restart any pod that are not managed by Cilium. |
| operator.updateStrategy | object | `{"rollingUpdate":{"maxSurge":"25%","maxUnavailable":"50%"},"type":"RollingUpdate"}` | cilium-operator update strategy |
| pmtuDiscovery.enabled | bool | `false` | Enable path MTU discovery to send ICMP fragmentation-needed replies to the client. |
| podAnnotations | object | `{}` | Annotations to be added to agent pods |
| podLabels | object | `{}` | Labels to be added to agent pods |
| podSecurityContext | object | `{}` | Security Context for cilium-agent pods. |
| policyCIDRMatchMode | string | `nil` | policyCIDRMatchMode is a list of entities that may be selected by CIDR selector. The possible value is "nodes". |
| policyEnforcementMode | string | `"default"` | The agent can be put into one of the three policy enforcement modes: default, always and never. ref: https://docs.cilium.io/en/stable/security/policy/intro/#policy-enforcement-modes |
| pprof.address | string | `"localhost"` | Configure pprof listen address for cilium-agent |
| pprof.enabled | bool | `false` | Enable pprof for cilium-agent |
| pprof.port | int | `6060` | Configure pprof listen port for cilium-agent |
| preflight.affinity | object | `{"podAffinity":{"requiredDuringSchedulingIgnoredDuringExecution":[{"labelSelector":{"matchLabels":{"k8s-app":"cilium"}},"topologyKey":"kubernetes.io/hostname"}]}}` | Affinity for cilium-preflight |
| preflight.annotations | object | `{}` | Annotations to be added to all top-level preflight objects (resources under templates/cilium-preflight) |
| preflight.enabled | bool | `false` | Enable Cilium pre-flight resources (required for upgrade) |
| preflight.extraEnv | list | `[]` | Additional preflight environment variables. |
| preflight.extraVolumeMounts | list | `[]` | Additional preflight volumeMounts. |
| preflight.extraVolumes | list | `[]` | Additional preflight volumes. |
| preflight.image | object | `{"digest":"","override":null,"pullPolicy":"Always","repository":"quay.io/isovalent-dev/cilium-ci","tag":"latest","useDigest":false}` | Cilium pre-flight image. |
| preflight.nodeSelector | object | `{"kubernetes.io/os":"linux"}` | Node labels for preflight pod assignment ref: https://kubernetes.io/docs/concepts/scheduling-eviction/assign-pod-node/#nodeselector |
| preflight.podAnnotations | object | `{}` | Annotations to be added to preflight pods |
| preflight.podDisruptionBudget.enabled | bool | `false` | enable PodDisruptionBudget ref: https://kubernetes.io/docs/concepts/workloads/pods/disruptions/ |
| preflight.podDisruptionBudget.maxUnavailable | int | `1` | Maximum number/percentage of pods that may be made unavailable |
| preflight.podDisruptionBudget.minAvailable | string | `nil` | Minimum number/percentage of pods that should remain scheduled. When it's set, maxUnavailable must be disabled by `maxUnavailable: null` |
| preflight.podLabels | object | `{}` | Labels to be added to the preflight pod. |
| preflight.podSecurityContext | object | `{}` | Security context to be added to preflight pods. |
| preflight.priorityClassName | string | `""` | The priority class to use for the preflight pod. |
| preflight.readinessProbe.initialDelaySeconds | int | `5` | For how long kubelet should wait before performing the first probe |
| preflight.readinessProbe.periodSeconds | int | `5` | interval between checks of the readiness probe |
| preflight.resources | object | `{}` | preflight resource limits & requests ref: https://kubernetes.io/docs/concepts/configuration/manage-resources-containers/ |
| preflight.securityContext | object | `{}` | Security context to be added to preflight pods |
| preflight.terminationGracePeriodSeconds | int | `1` | Configure termination grace period for preflight Deployment and DaemonSet. |
| preflight.tofqdnsPreCache | string | `""` | Path to write the `--tofqdns-pre-cache` file to. |
| preflight.tolerations | list | `[{"effect":"NoSchedule","key":"node.kubernetes.io/not-ready"},{"effect":"NoSchedule","key":"node-role.kubernetes.io/master"},{"effect":"NoSchedule","key":"node-role.kubernetes.io/control-plane"},{"effect":"NoSchedule","key":"node.cloudprovider.kubernetes.io/uninitialized","value":"true"},{"key":"CriticalAddonsOnly","operator":"Exists"}]` | Node tolerations for preflight scheduling to nodes with taints ref: https://kubernetes.io/docs/concepts/scheduling-eviction/taint-and-toleration/ |
| preflight.updateStrategy | object | `{"type":"RollingUpdate"}` | preflight update strategy |
| preflight.validateCNPs | bool | `true` | By default we should always validate the installed CNPs before upgrading Cilium. This will make sure the user will have the policies deployed in the cluster with the right schema. |
| priorityClassName | string | `""` | The priority class to use for cilium-agent. |
| prometheus | object | `{"controllerGroupMetrics":["write-cni-file","sync-host-ips","sync-lb-maps-with-k8s-services"],"enabled":false,"metrics":null,"port":9962,"serviceMonitor":{"annotations":{},"enabled":false,"interval":"10s","jobLabel":"","labels":{},"metricRelabelings":null,"relabelings":[{"replacement":"${1}","sourceLabels":["__meta_kubernetes_pod_node_name"],"targetLabel":"node"}],"trustCRDsExist":false}}` | Configure prometheus metrics on the configured port at /metrics |
| prometheus.controllerGroupMetrics | list | `["write-cni-file","sync-host-ips","sync-lb-maps-with-k8s-services"]` | - Enable controller group metrics for monitoring specific Cilium subsystems. The list is a list of controller group names. The special values of "all" and "none" are supported. The set of controller group names is not guaranteed to be stable between Cilium versions. |
| prometheus.metrics | string | `nil` | Metrics that should be enabled or disabled from the default metric list. The list is expected to be separated by a space. (+metric_foo to enable metric_foo , -metric_bar to disable metric_bar). ref: https://docs.cilium.io/en/stable/observability/metrics/ |
| prometheus.serviceMonitor.annotations | object | `{}` | Annotations to add to ServiceMonitor cilium-agent |
| prometheus.serviceMonitor.enabled | bool | `false` | Enable service monitors. This requires the prometheus CRDs to be available (see https://github.com/prometheus-operator/prometheus-operator/blob/main/example/prometheus-operator-crd/monitoring.coreos.com_servicemonitors.yaml) |
| prometheus.serviceMonitor.interval | string | `"10s"` | Interval for scrape metrics. |
| prometheus.serviceMonitor.jobLabel | string | `""` | jobLabel to add for ServiceMonitor cilium-agent |
| prometheus.serviceMonitor.labels | object | `{}` | Labels to add to ServiceMonitor cilium-agent |
| prometheus.serviceMonitor.metricRelabelings | string | `nil` | Metrics relabeling configs for the ServiceMonitor cilium-agent |
| prometheus.serviceMonitor.relabelings | list | `[{"replacement":"${1}","sourceLabels":["__meta_kubernetes_pod_node_name"],"targetLabel":"node"}]` | Relabeling configs for the ServiceMonitor cilium-agent |
| prometheus.serviceMonitor.trustCRDsExist | bool | `false` | Set to `true` and helm will not check for monitoring.coreos.com/v1 CRDs before deploying |
| rbac.create | bool | `true` | Enable creation of Resource-Based Access Control configuration. |
| readinessProbe.failureThreshold | int | `3` | failure threshold of readiness probe |
| readinessProbe.periodSeconds | int | `30` | interval between checks of the readiness probe |
| resourceQuotas | object | `{"cilium":{"hard":{"pods":"10k"}},"enabled":false,"operator":{"hard":{"pods":"15"}}}` | Enable resource quotas for priority classes used in the cluster. |
| resources | object | `{}` | Agent resource limits & requests ref: https://kubernetes.io/docs/concepts/configuration/manage-resources-containers/ |
| rollOutCiliumPods | bool | `false` | Roll out cilium agent pods automatically when configmap is updated. |
| routingMode | string | `"tunnel"` | Enable native-routing mode or tunneling mode. Possible values:   - ""   - native   - tunnel |
| sctp | object | `{"enabled":false}` | SCTP Configuration Values |
| sctp.enabled | bool | `false` | Enable SCTP support. NOTE: Currently, SCTP support does not support rewriting ports or multihoming. |
| securityContext.capabilities.applySysctlOverwrites | list | `["SYS_ADMIN","SYS_CHROOT","SYS_PTRACE"]` | capabilities for the `apply-sysctl-overwrites` init container |
| securityContext.capabilities.ciliumAgent | list | `["CHOWN","KILL","NET_ADMIN","NET_RAW","IPC_LOCK","SYS_MODULE","SYS_ADMIN","SYS_RESOURCE","DAC_OVERRIDE","FOWNER","SETGID","SETUID"]` | Capabilities for the `cilium-agent` container |
| securityContext.capabilities.cleanCiliumState | list | `["NET_ADMIN","SYS_MODULE","SYS_ADMIN","SYS_RESOURCE"]` | Capabilities for the `clean-cilium-state` init container |
| securityContext.capabilities.mountCgroup | list | `["SYS_ADMIN","SYS_CHROOT","SYS_PTRACE"]` | Capabilities for the `mount-cgroup` init container |
| securityContext.privileged | bool | `false` | Run the pod with elevated privileges |
| securityContext.seLinuxOptions | object | `{"level":"s0","type":"spc_t"}` | SELinux options for the `cilium-agent` and init containers |
| serviceAccounts | object | Component's fully qualified name. | Define serviceAccount names for components. |
| serviceAccounts.clustermeshcertgen | object | `{"annotations":{},"automount":true,"create":true,"name":"clustermesh-apiserver-generate-certs"}` | Clustermeshcertgen is used if clustermesh.apiserver.tls.auto.method=cronJob |
| serviceAccounts.hubblecertgen | object | `{"annotations":{},"automount":true,"create":true,"name":"hubble-generate-certs"}` | Hubblecertgen is used if hubble.tls.auto.method=cronJob |
| serviceAccounts.nodeinit.enabled | bool | `false` | Enabled is temporary until https://github.com/cilium/cilium-cli/issues/1396 is implemented. Cilium CLI doesn't create the SAs for node-init, thus the workaround. Helm is not affected by this issue. Name and automount can be configured, if enabled is set to true. Otherwise, they are ignored. Enabled can be removed once the issue is fixed. Cilium-nodeinit DS must also be fixed. |
| serviceNoBackendResponse | string | `"reject"` | Configure what the response should be to traffic for a service without backends. "reject" only works on kernels >= 5.10, on lower kernels we fallback to "drop". Possible values:  - reject (default)  - drop |
| sleepAfterInit | bool | `false` | Do not run Cilium agent when running with clean mode. Useful to completely uninstall Cilium as it will stop Cilium from starting and create artifacts in the node. |
| socketLB | object | `{"enabled":false}` | Configure socket LB |
| socketLB.enabled | bool | `false` | Enable socket LB |
| startupProbe.failureThreshold | int | `105` | failure threshold of startup probe. 105 x 2s translates to the old behaviour of the readiness probe (120s delay + 30 x 3s) |
| startupProbe.periodSeconds | int | `2` | interval between checks of the startup probe |
| svcSourceRangeCheck | bool | `true` | Enable check of service source ranges (currently, only for LoadBalancer). |
| synchronizeK8sNodes | bool | `true` | Synchronize Kubernetes nodes to kvstore and perform CNP GC. |
| terminationGracePeriodSeconds | int | `1` | Configure termination grace period for cilium-agent DaemonSet. |
| tls | object | `{"ca":{"cert":"","certValidityDuration":1095,"key":""},"caBundle":{"enabled":false,"key":"ca.crt","name":"cilium-root-ca.crt","useSecret":false},"secretsBackend":"local"}` | Configure TLS configuration in the agent. |
| tls.ca | object | `{"cert":"","certValidityDuration":1095,"key":""}` | Base64 encoded PEM values for the CA certificate and private key. This can be used as common CA to generate certificates used by hubble and clustermesh components. It is neither required nor used when cert-manager is used to generate the certificates. |
| tls.ca.cert | string | `""` | Optional CA cert. If it is provided, it will be used by cilium to generate all other certificates. Otherwise, an ephemeral CA is generated. |
| tls.ca.certValidityDuration | int | `1095` | Generated certificates validity duration in days. This will be used for auto generated CA. |
| tls.ca.key | string | `""` | Optional CA private key. If it is provided, it will be used by cilium to generate all other certificates. Otherwise, an ephemeral CA is generated. |
| tls.caBundle | object | `{"enabled":false,"key":"ca.crt","name":"cilium-root-ca.crt","useSecret":false}` | Configure the CA trust bundle used for the validation of the certificates leveraged by hubble and clustermesh. When enabled, it overrides the content of the 'ca.crt' field of the respective certificates, allowing for CA rotation with no down-time. |
| tls.caBundle.enabled | bool | `false` | Enable the use of the CA trust bundle. |
| tls.caBundle.key | string | `"ca.crt"` | Entry of the ConfigMap containing the CA trust bundle. |
| tls.caBundle.name | string | `"cilium-root-ca.crt"` | Name of the ConfigMap containing the CA trust bundle. |
| tls.caBundle.useSecret | bool | `false` | Use a Secret instead of a ConfigMap. |
| tls.secretsBackend | string | `"local"` | This configures how the Cilium agent loads the secrets used TLS-aware CiliumNetworkPolicies (namely the secrets referenced by terminatingTLS and originatingTLS). Possible values:   - local   - k8s |
| tolerations | list | `[{"operator":"Exists"}]` | Node tolerations for agent scheduling to nodes with taints ref: https://kubernetes.io/docs/concepts/scheduling-eviction/taint-and-toleration/ |
| tunnelPort | int | Port 8472 for VXLAN, Port 6081 for Geneve | Configure VXLAN and Geneve tunnel port. |
| tunnelProtocol | string | `"vxlan"` | Tunneling protocol to use in tunneling mode and for ad-hoc tunnels. Possible values:   - ""   - vxlan   - geneve |
| updateStrategy | object | `{"rollingUpdate":{"maxUnavailable":2},"type":"RollingUpdate"}` | Cilium agent update strategy |
| upgradeCompatibility | string | `nil` | upgradeCompatibility helps users upgrading to ensure that the configMap for Cilium will not change critical values to ensure continued operation This flag is not required for new installations. For example: '1.7', '1.8', '1.9' |
| vtep.cidr | string | `""` | A space separated list of VTEP device CIDRs, for example "1.1.1.0/24 1.1.2.0/24" |
| vtep.enabled | bool | `false` | Enables VXLAN Tunnel Endpoint (VTEP) Integration (beta) to allow Cilium-managed pods to talk to third party VTEP devices over Cilium tunnel. |
| vtep.endpoint | string | `""` | A space separated list of VTEP device endpoint IPs, for example "1.1.1.1  1.1.2.1" |
| vtep.mac | string | `""` | A space separated list of VTEP device MAC addresses (VTEP MAC), for example "x:x:x:x:x:x  y:y:y:y:y:y:y" |
| vtep.mask | string | `""` | VTEP CIDRs Mask that applies to all VTEP CIDRs, for example "255.255.255.0" |
| waitForKubeProxy | bool | `false` | Wait for KUBE-PROXY-CANARY iptables rule to appear in "wait-for-kube-proxy" init container before launching cilium-agent. More context can be found in the commit message of below PR https://github.com/cilium/cilium/pull/20123 |
| wellKnownIdentities.enabled | bool | `false` | Enable the use of well-known identities. |<|MERGE_RESOLUTION|>--- conflicted
+++ resolved
@@ -597,13 +597,8 @@
 | hubble.ui.updateStrategy | object | `{"rollingUpdate":{"maxUnavailable":1},"type":"RollingUpdate"}` | hubble-ui update strategy. |
 | identityAllocationMode | string | `"crd"` | Method to use for identity allocation (`crd` or `kvstore`). |
 | identityChangeGracePeriod | string | `"5s"` | Time to wait before using new identity on endpoint identity change. |
-<<<<<<< HEAD
 | image | object | `{"digest":"","override":null,"pullPolicy":"Always","repository":"quay.io/isovalent-dev/cilium-ci","tag":"latest","useDigest":false}` | Agent container image. |
-| imagePullSecrets | string | `nil` | Configure image pull secrets for pulling container images |
-=======
-| image | object | `{"digest":"","override":null,"pullPolicy":"Always","repository":"quay.io/cilium/cilium-ci","tag":"latest","useDigest":false}` | Agent container image. |
 | imagePullSecrets | list | `[]` | Configure image pull secrets for pulling container images |
->>>>>>> ebf272d7
 | ingressController.default | bool | `false` | Set cilium ingress controller to be the default ingress controller This will let cilium ingress controller route entries without ingress class set |
 | ingressController.defaultSecretName | string | `nil` | Default secret name for ingresses without .spec.tls[].secretName set. |
 | ingressController.defaultSecretNamespace | string | `nil` | Default secret namespace for ingresses without .spec.tls[].secretName set. |
