..
  AUTO-GENERATED. Please DO NOT edit manually.

.. role:: raw-html-m2r(raw)
   :format: html


.. list-table::
   :header-rows: 1

   * - :spelling:ignore:`Key`
     - Description
     - Type
     - Default
   * - :spelling:ignore:`MTU`
     - Configure the underlying network MTU to overwrite auto-detected MTU.
     - int
     - ``0``
   * - :spelling:ignore:`affinity`
     - Affinity for cilium-agent.
     - object
     - ``{"podAntiAffinity":{"requiredDuringSchedulingIgnoredDuringExecution":[{"labelSelector":{"matchLabels":{"k8s-app":"cilium"}},"topologyKey":"kubernetes.io/hostname"}]}}``
   * - :spelling:ignore:`agent`
     - Install the cilium agent resources.
     - bool
     - ``true``
   * - :spelling:ignore:`agentNotReadyTaintKey`
     - Configure the key of the taint indicating that Cilium is not ready on the node. When set to a value starting with ``ignore-taint.cluster-autoscaler.kubernetes.io/``\ , the Cluster Autoscaler will ignore the taint on its decisions, allowing the cluster to scale up.
     - string
     - ``"node.cilium.io/agent-not-ready"``
   * - :spelling:ignore:`aksbyocni.enabled`
     - Enable AKS BYOCNI integration. Note that this is incompatible with AKS clusters not created in BYOCNI mode: use Azure integration (\ ``azure.enabled``\ ) instead.
     - bool
     - ``false``
   * - :spelling:ignore:`alibabacloud.enabled`
     - Enable AlibabaCloud ENI integration
     - bool
     - ``false``
   * - :spelling:ignore:`annotateK8sNode`
     - Annotate k8s node upon initialization with Cilium's metadata.
     - bool
     - ``false``
   * - :spelling:ignore:`annotations`
     - Annotations to be added to all top-level cilium-agent objects (resources under templates/cilium-agent)
     - object
     - ``{}``
   * - :spelling:ignore:`apiRateLimit`
     - The api-rate-limit option can be used to overwrite individual settings of the default configuration for rate limiting calls to the Cilium Agent API
     - string
     - ``nil``
   * - :spelling:ignore:`authentication.enabled`
     - Enable authentication processing and garbage collection. Note that if disabled, policy enforcement will still block requests that require authentication. But the resulting authentication requests for these requests will not be processed, therefore the requests not be allowed.
     - bool
     - ``true``
   * - :spelling:ignore:`authentication.gcInterval`
     - Interval for garbage collection of auth map entries.
     - string
     - ``"5m0s"``
   * - :spelling:ignore:`authentication.mutual.connectTimeout`
     - Timeout for connecting to the remote node TCP socket
     - string
     - ``"5s"``
   * - :spelling:ignore:`authentication.mutual.port`
     - Port on the agent where mutual authentication handshakes between agents will be performed
     - int
     - ``4250``
   * - :spelling:ignore:`authentication.mutual.spire.adminSocketPath`
     - SPIRE socket path where the SPIRE delegated api agent is listening
     - string
     - ``"/run/spire/sockets/admin.sock"``
   * - :spelling:ignore:`authentication.mutual.spire.agentSocketPath`
     - SPIRE socket path where the SPIRE workload agent is listening. Applies to both the Cilium Agent and Operator
     - string
     - ``"/run/spire/sockets/agent/agent.sock"``
   * - :spelling:ignore:`authentication.mutual.spire.annotations`
     - Annotations to be added to all top-level spire objects (resources under templates/spire)
     - object
     - ``{}``
   * - :spelling:ignore:`authentication.mutual.spire.connectionTimeout`
     - SPIRE connection timeout
     - string
     - ``"30s"``
   * - :spelling:ignore:`authentication.mutual.spire.enabled`
     - Enable SPIRE integration (beta)
     - bool
     - ``false``
   * - :spelling:ignore:`authentication.mutual.spire.install.agent.annotations`
     - SPIRE agent annotations
     - object
     - ``{}``
   * - :spelling:ignore:`authentication.mutual.spire.install.agent.image`
     - SPIRE agent image
     - object
     - ``{"digest":"sha256:8eef9857bf223181ecef10d9bbcd2f7838f3689e9bd2445bede35066a732e823","override":null,"pullPolicy":"Always","repository":"ghcr.io/spiffe/spire-agent","tag":"1.6.3","useDigest":true}``
   * - :spelling:ignore:`authentication.mutual.spire.install.agent.labels`
     - SPIRE agent labels
     - object
     - ``{}``
   * - :spelling:ignore:`authentication.mutual.spire.install.agent.serviceAccount`
     - SPIRE agent service account
     - object
     - ``{"create":true,"name":"spire-agent"}``
   * - :spelling:ignore:`authentication.mutual.spire.install.agent.skipKubeletVerification`
     - SPIRE Workload Attestor kubelet verification.
     - bool
     - ``true``
   * - :spelling:ignore:`authentication.mutual.spire.install.agent.tolerations`
     - SPIRE agent tolerations configuration ref: https://kubernetes.io/docs/concepts/scheduling-eviction/taint-and-toleration/
     - list
     - ``[]``
   * - :spelling:ignore:`authentication.mutual.spire.install.enabled`
     - Enable SPIRE installation. This will only take effect only if authentication.mutual.spire.enabled is true
     - bool
     - ``true``
   * - :spelling:ignore:`authentication.mutual.spire.install.initImage`
     - init container image of SPIRE agent and server
     - object
     - ``{"digest":"sha256:223ae047b1065bd069aac01ae3ac8088b3ca4a527827e283b85112f29385fb1b","override":null,"pullPolicy":"Always","repository":"docker.io/library/busybox","tag":"1.35.0","useDigest":true}``
   * - :spelling:ignore:`authentication.mutual.spire.install.namespace`
     - SPIRE namespace to install into
     - string
     - ``"cilium-spire"``
   * - :spelling:ignore:`authentication.mutual.spire.install.server.affinity`
     - SPIRE server affinity configuration
     - object
     - ``{}``
   * - :spelling:ignore:`authentication.mutual.spire.install.server.annotations`
     - SPIRE server annotations
     - object
     - ``{}``
   * - :spelling:ignore:`authentication.mutual.spire.install.server.ca.keyType`
     - SPIRE CA key type AWS requires the use of RSA. EC cryptography is not supported
     - string
     - ``"rsa-4096"``
   * - :spelling:ignore:`authentication.mutual.spire.install.server.ca.subject`
     - SPIRE CA Subject
     - object
     - ``{"commonName":"Cilium SPIRE CA","country":"US","organization":"SPIRE"}``
   * - :spelling:ignore:`authentication.mutual.spire.install.server.dataStorage.accessMode`
     - Access mode of the SPIRE server data storage
     - string
     - ``"ReadWriteOnce"``
   * - :spelling:ignore:`authentication.mutual.spire.install.server.dataStorage.enabled`
     - Enable SPIRE server data storage
     - bool
     - ``true``
   * - :spelling:ignore:`authentication.mutual.spire.install.server.dataStorage.size`
     - Size of the SPIRE server data storage
     - string
     - ``"1Gi"``
   * - :spelling:ignore:`authentication.mutual.spire.install.server.dataStorage.storageClass`
     - StorageClass of the SPIRE server data storage
     - string
     - ``nil``
   * - :spelling:ignore:`authentication.mutual.spire.install.server.image`
     - SPIRE server image
     - object
     - ``{"digest":"sha256:f4bc49fb0bd1d817a6c46204cc7ce943c73fb0a5496a78e0e4dc20c9a816ad7f","override":null,"pullPolicy":"Always","repository":"ghcr.io/spiffe/spire-server","tag":"1.6.3","useDigest":true}``
   * - :spelling:ignore:`authentication.mutual.spire.install.server.initContainers`
     - SPIRE server init containers
     - list
     - ``[]``
   * - :spelling:ignore:`authentication.mutual.spire.install.server.labels`
     - SPIRE server labels
     - object
     - ``{}``
   * - :spelling:ignore:`authentication.mutual.spire.install.server.nodeSelector`
     - SPIRE server nodeSelector configuration ref: ref: https://kubernetes.io/docs/concepts/scheduling-eviction/assign-pod-node/#nodeselector
     - object
     - ``{}``
   * - :spelling:ignore:`authentication.mutual.spire.install.server.podSecurityContext`
     - Security context to be added to spire server pods. SecurityContext holds pod-level security attributes and common container settings. ref: https://kubernetes.io/docs/tasks/configure-pod-container/security-context/#set-the-security-context-for-a-pod
     - object
     - ``{}``
   * - :spelling:ignore:`authentication.mutual.spire.install.server.securityContext`
     - Security context to be added to spire server containers. SecurityContext holds pod-level security attributes and common container settings. ref: https://kubernetes.io/docs/tasks/configure-pod-container/security-context/#set-the-security-context-for-a-container
     - object
     - ``{}``
   * - :spelling:ignore:`authentication.mutual.spire.install.server.service.annotations`
     - Annotations to be added to the SPIRE server service
     - object
     - ``{}``
   * - :spelling:ignore:`authentication.mutual.spire.install.server.service.labels`
     - Labels to be added to the SPIRE server service
     - object
     - ``{}``
   * - :spelling:ignore:`authentication.mutual.spire.install.server.service.type`
     - Service type for the SPIRE server service
     - string
     - ``"ClusterIP"``
   * - :spelling:ignore:`authentication.mutual.spire.install.server.serviceAccount`
     - SPIRE server service account
     - object
     - ``{"create":true,"name":"spire-server"}``
   * - :spelling:ignore:`authentication.mutual.spire.install.server.tolerations`
     - SPIRE server tolerations configuration ref: https://kubernetes.io/docs/concepts/scheduling-eviction/taint-and-toleration/
     - list
     - ``[]``
   * - :spelling:ignore:`authentication.mutual.spire.serverAddress`
     - SPIRE server address used by Cilium Operator  If k8s Service DNS along with port number is used (e.g. :raw-html-m2r:`<service-name>`.\ :raw-html-m2r:`<namespace>`.svc(.*):\ :raw-html-m2r:`<port-number>` format), Cilium Operator will resolve its address by looking up the clusterIP from Service resource.  Example values: 10.0.0.1:8081, spire-server.cilium-spire.svc:8081
     - string
     - ``nil``
   * - :spelling:ignore:`authentication.mutual.spire.trustDomain`
     - SPIFFE trust domain to use for fetching certificates
     - string
     - ``"spiffe.cilium"``
   * - :spelling:ignore:`authentication.queueSize`
     - Buffer size of the channel Cilium uses to receive authentication events from the signal map.
     - int
     - ``1024``
   * - :spelling:ignore:`authentication.rotatedIdentitiesQueueSize`
     - Buffer size of the channel Cilium uses to receive certificate expiration events from auth handlers.
     - int
     - ``1024``
   * - :spelling:ignore:`autoDirectNodeRoutes`
     - Enable installation of PodCIDR routes between worker nodes if worker nodes share a common L2 network segment.
     - bool
     - ``false``
   * - :spelling:ignore:`azure.enabled`
     - Enable Azure integration. Note that this is incompatible with AKS clusters created in BYOCNI mode: use AKS BYOCNI integration (\ ``aksbyocni.enabled``\ ) instead.
     - bool
     - ``false``
   * - :spelling:ignore:`bandwidthManager`
     - Enable bandwidth manager to optimize TCP and UDP workloads and allow for rate-limiting traffic from individual Pods with EDT (Earliest Departure Time) through the "kubernetes.io/egress-bandwidth" Pod annotation.
     - object
     - ``{"bbr":false,"enabled":false}``
   * - :spelling:ignore:`bandwidthManager.bbr`
     - Activate BBR TCP congestion control for Pods
     - bool
     - ``false``
   * - :spelling:ignore:`bandwidthManager.enabled`
     - Enable bandwidth manager infrastructure (also prerequirement for BBR)
     - bool
     - ``false``
   * - :spelling:ignore:`bgp`
     - Configure BGP
     - object
     - ``{"announce":{"loadbalancerIP":false,"podCIDR":false},"enabled":false}``
   * - :spelling:ignore:`bgp.announce.loadbalancerIP`
     - Enable allocation and announcement of service LoadBalancer IPs
     - bool
     - ``false``
   * - :spelling:ignore:`bgp.announce.podCIDR`
     - Enable announcement of node pod CIDR
     - bool
     - ``false``
   * - :spelling:ignore:`bgp.enabled`
     - Enable BGP support inside Cilium; embeds a new ConfigMap for BGP inside cilium-agent and cilium-operator
     - bool
     - ``false``
   * - :spelling:ignore:`bgpControlPlane`
     - This feature set enables virtual BGP routers to be created via CiliumBGPPeeringPolicy CRDs.
     - object
     - ``{"enabled":false,"secretsNamespace":{"create":true,"name":"cilium-bgp-secrets"}}``
   * - :spelling:ignore:`bgpControlPlane.enabled`
     - Enables the BGP control plane.
     - bool
     - ``false``
   * - :spelling:ignore:`bgpControlPlane.secretsNamespace`
     - SecretsNamespace is the namespace which BGP support will retrieve secrets from.
     - object
     - ``{"create":true,"name":"cilium-bgp-secrets"}``
   * - :spelling:ignore:`bgpControlPlane.secretsNamespace.create`
     - Create secrets namespace for BGP secrets.
     - bool
     - ``true``
   * - :spelling:ignore:`bgpControlPlane.secretsNamespace.name`
     - The name of the secret namespace to which Cilium agents are given read access
     - string
     - ``"cilium-bgp-secrets"``
   * - :spelling:ignore:`bpf.authMapMax`
     - Configure the maximum number of entries in auth map.
     - int
     - ``524288``
   * - :spelling:ignore:`bpf.autoMount.enabled`
     - Enable automatic mount of BPF filesystem When ``autoMount`` is enabled, the BPF filesystem is mounted at ``bpf.root`` path on the underlying host and inside the cilium agent pod. If users disable ``autoMount``\ , it's expected that users have mounted bpffs filesystem at the specified ``bpf.root`` volume, and then the volume will be mounted inside the cilium agent pod at the same path.
     - bool
     - ``true``
   * - :spelling:ignore:`bpf.ctAnyMax`
     - Configure the maximum number of entries for the non-TCP connection tracking table.
     - int
     - ``262144``
   * - :spelling:ignore:`bpf.ctTcpMax`
     - Configure the maximum number of entries in the TCP connection tracking table.
     - int
     - ``524288``
   * - :spelling:ignore:`bpf.hostLegacyRouting`
     - Configure whether direct routing mode should route traffic via host stack (true) or directly and more efficiently out of BPF (false) if the kernel supports it. The latter has the implication that it will also bypass netfilter in the host namespace.
     - bool
     - ``false``
   * - :spelling:ignore:`bpf.lbExternalClusterIP`
     - Allow cluster external access to ClusterIP services.
     - bool
     - ``false``
   * - :spelling:ignore:`bpf.lbMapMax`
     - Configure the maximum number of service entries in the load balancer maps.
     - int
     - ``65536``
   * - :spelling:ignore:`bpf.mapDynamicSizeRatio`
     - Configure auto-sizing for all BPF maps based on available memory. ref: https://docs.cilium.io/en/stable/network/ebpf/maps/
     - float64
     - ``0.0025``
   * - :spelling:ignore:`bpf.masquerade`
     - Enable native IP masquerade support in eBPF
     - bool
     - ``false``
   * - :spelling:ignore:`bpf.monitorAggregation`
     - Configure the level of aggregation for monitor notifications. Valid options are none, low, medium, maximum.
     - string
     - ``"medium"``
   * - :spelling:ignore:`bpf.monitorFlags`
     - Configure which TCP flags trigger notifications when seen for the first time in a connection.
     - string
     - ``"all"``
   * - :spelling:ignore:`bpf.monitorInterval`
     - Configure the typical time between monitor notifications for active connections.
     - string
     - ``"5s"``
   * - :spelling:ignore:`bpf.natMax`
     - Configure the maximum number of entries for the NAT table.
     - int
     - ``524288``
   * - :spelling:ignore:`bpf.neighMax`
     - Configure the maximum number of entries for the neighbor table.
     - int
     - ``524288``
   * - :spelling:ignore:`bpf.policyMapMax`
     - Configure the maximum number of entries in endpoint policy map (per endpoint).
     - int
     - ``16384``
   * - :spelling:ignore:`bpf.preallocateMaps`
     - Enables pre-allocation of eBPF map values. This increases memory usage but can reduce latency.
     - bool
     - ``false``
   * - :spelling:ignore:`bpf.root`
     - Configure the mount point for the BPF filesystem
     - string
     - ``"/sys/fs/bpf"``
   * - :spelling:ignore:`bpf.tproxy`
     - Configure the eBPF-based TPROXY to reduce reliance on iptables rules for implementing Layer 7 policy.
     - bool
     - ``false``
   * - :spelling:ignore:`bpf.vlanBypass`
     - Configure explicitly allowed VLAN id's for bpf logic bypass. [0] will allow all VLAN id's without any filtering.
     - list
     - ``[]``
   * - :spelling:ignore:`bpfClockProbe`
     - Enable BPF clock source probing for more efficient tick retrieval.
     - bool
     - ``false``
   * - :spelling:ignore:`certgen`
     - Configure certificate generation for Hubble integration. If hubble.tls.auto.method=cronJob, these values are used for the Kubernetes CronJob which will be scheduled regularly to (re)generate any certificates not provided manually.
     - object
     - ``{"affinity":{},"annotations":{"cronJob":{},"job":{}},"extraVolumeMounts":[],"extraVolumes":[],"image":{"digest":"sha256:89a0847753686444daabde9474b48340993bd19c7bea66a46e45b2974b82041f","override":null,"pullPolicy":"Always","repository":"quay.io/cilium/certgen","tag":"v0.1.9","useDigest":true},"podLabels":{},"tolerations":[],"ttlSecondsAfterFinished":1800}``
   * - :spelling:ignore:`certgen.affinity`
     - Affinity for certgen
     - object
     - ``{}``
   * - :spelling:ignore:`certgen.annotations`
     - Annotations to be added to the hubble-certgen initial Job and CronJob
     - object
     - ``{"cronJob":{},"job":{}}``
   * - :spelling:ignore:`certgen.extraVolumeMounts`
     - Additional certgen volumeMounts.
     - list
     - ``[]``
   * - :spelling:ignore:`certgen.extraVolumes`
     - Additional certgen volumes.
     - list
     - ``[]``
   * - :spelling:ignore:`certgen.podLabels`
     - Labels to be added to hubble-certgen pods
     - object
     - ``{}``
   * - :spelling:ignore:`certgen.tolerations`
     - Node tolerations for pod assignment on nodes with taints ref: https://kubernetes.io/docs/concepts/scheduling-eviction/taint-and-toleration/
     - list
     - ``[]``
   * - :spelling:ignore:`certgen.ttlSecondsAfterFinished`
     - Seconds after which the completed job pod will be deleted
     - int
     - ``1800``
   * - :spelling:ignore:`cgroup`
     - Configure cgroup related configuration
     - object
     - ``{"autoMount":{"enabled":true,"resources":{}},"hostRoot":"/run/cilium/cgroupv2"}``
   * - :spelling:ignore:`cgroup.autoMount.enabled`
     - Enable auto mount of cgroup2 filesystem. When ``autoMount`` is enabled, cgroup2 filesystem is mounted at ``cgroup.hostRoot`` path on the underlying host and inside the cilium agent pod. If users disable ``autoMount``\ , it's expected that users have mounted cgroup2 filesystem at the specified ``cgroup.hostRoot`` volume, and then the volume will be mounted inside the cilium agent pod at the same path.
     - bool
     - ``true``
   * - :spelling:ignore:`cgroup.autoMount.resources`
     - Init Container Cgroup Automount resource limits & requests
     - object
     - ``{}``
   * - :spelling:ignore:`cgroup.hostRoot`
     - Configure cgroup root where cgroup2 filesystem is mounted on the host (see also: ``cgroup.autoMount``\ )
     - string
     - ``"/run/cilium/cgroupv2"``
   * - :spelling:ignore:`cleanBpfState`
     - Clean all eBPF datapath state from the initContainer of the cilium-agent DaemonSet.  WARNING: Use with care!
     - bool
     - ``false``
   * - :spelling:ignore:`cleanState`
     - Clean all local Cilium state from the initContainer of the cilium-agent DaemonSet. Implies cleanBpfState: true.  WARNING: Use with care!
     - bool
     - ``false``
   * - :spelling:ignore:`cluster.id`
     - Unique ID of the cluster. Must be unique across all connected clusters and in the range of 1 to 255. Only required for Cluster Mesh, may be 0 if Cluster Mesh is not used.
     - int
     - ``0``
   * - :spelling:ignore:`cluster.name`
     - Name of the cluster. Only required for Cluster Mesh and mutual authentication with SPIRE.
     - string
     - ``"default"``
   * - :spelling:ignore:`clustermesh.annotations`
     - Annotations to be added to all top-level clustermesh objects (resources under templates/clustermesh-apiserver and templates/clustermesh-config)
     - object
     - ``{}``
   * - :spelling:ignore:`clustermesh.apiserver.affinity`
     - Affinity for clustermesh.apiserver
     - object
     - ``{"podAntiAffinity":{"requiredDuringSchedulingIgnoredDuringExecution":[{"labelSelector":{"matchLabels":{"k8s-app":"clustermesh-apiserver"}},"topologyKey":"kubernetes.io/hostname"}]}}``
   * - :spelling:ignore:`clustermesh.apiserver.etcd.image`
     - Clustermesh API server etcd image.
     - object
     - ``{"digest":"sha256:795d8660c48c439a7c3764c2330ed9222ab5db5bb524d8d0607cac76f7ba82a3","override":null,"pullPolicy":"Always","repository":"quay.io/coreos/etcd","tag":"v3.5.4","useDigest":true}``
   * - :spelling:ignore:`clustermesh.apiserver.etcd.init.resources`
     - Specifies the resources for etcd init container in the apiserver
     - object
     - ``{}``
   * - :spelling:ignore:`clustermesh.apiserver.etcd.lifecycle`
     - lifecycle setting for the etcd container
     - object
     - ``{}``
   * - :spelling:ignore:`clustermesh.apiserver.etcd.resources`
     - Specifies the resources for etcd container in the apiserver
     - object
     - ``{}``
   * - :spelling:ignore:`clustermesh.apiserver.etcd.securityContext`
     - Security context to be added to clustermesh-apiserver etcd containers
     - object
     - ``{}``
   * - :spelling:ignore:`clustermesh.apiserver.extraArgs`
     - Additional clustermesh-apiserver arguments.
     - list
     - ``[]``
   * - :spelling:ignore:`clustermesh.apiserver.extraEnv`
     - Additional clustermesh-apiserver environment variables.
     - list
     - ``[]``
   * - :spelling:ignore:`clustermesh.apiserver.extraVolumeMounts`
     - Additional clustermesh-apiserver volumeMounts.
     - list
     - ``[]``
   * - :spelling:ignore:`clustermesh.apiserver.extraVolumes`
     - Additional clustermesh-apiserver volumes.
     - list
     - ``[]``
   * - :spelling:ignore:`clustermesh.apiserver.image`
     - Clustermesh API server image.
     - object
     - ``{"digest":"","override":null,"pullPolicy":"Always","repository":"quay.io/isovalent-dev/clustermesh-apiserver-ci","tag":"latest","useDigest":false}``
   * - :spelling:ignore:`clustermesh.apiserver.kvstoremesh.enabled`
     - Enable KVStoreMesh. KVStoreMesh caches the information retrieved from the remote clusters in the local etcd instance.
     - bool
     - ``false``
   * - :spelling:ignore:`clustermesh.apiserver.kvstoremesh.extraArgs`
     - Additional KVStoreMesh arguments.
     - list
     - ``[]``
   * - :spelling:ignore:`clustermesh.apiserver.kvstoremesh.extraEnv`
     - Additional KVStoreMesh environment variables.
     - list
     - ``[]``
   * - :spelling:ignore:`clustermesh.apiserver.kvstoremesh.extraVolumeMounts`
     - Additional KVStoreMesh volumeMounts.
     - list
     - ``[]``
<<<<<<< HEAD
   * - :spelling:ignore:`clustermesh.apiserver.kvstoremesh.image`
     - KVStoreMesh image.
     - object
     - ``{"digest":"","override":null,"pullPolicy":"Always","repository":"quay.io/isovalent-dev/kvstoremesh-ci","tag":"latest","useDigest":false}``
=======
>>>>>>> 1a0553cc
   * - :spelling:ignore:`clustermesh.apiserver.kvstoremesh.lifecycle`
     - lifecycle setting for the KVStoreMesh container
     - object
     - ``{}``
   * - :spelling:ignore:`clustermesh.apiserver.kvstoremesh.resources`
     - Resource requests and limits for the KVStoreMesh container
     - object
     - ``{}``
   * - :spelling:ignore:`clustermesh.apiserver.kvstoremesh.securityContext`
     - KVStoreMesh Security context
     - object
     - ``{"allowPrivilegeEscalation":false,"capabilities":{"drop":["ALL"]}}``
   * - :spelling:ignore:`clustermesh.apiserver.lifecycle`
     - lifecycle setting for the apiserver container
     - object
     - ``{}``
   * - :spelling:ignore:`clustermesh.apiserver.metrics.enabled`
     - Enables exporting apiserver metrics in OpenMetrics format.
     - bool
     - ``true``
   * - :spelling:ignore:`clustermesh.apiserver.metrics.etcd.enabled`
     - Enables exporting etcd metrics in OpenMetrics format.
     - bool
     - ``true``
   * - :spelling:ignore:`clustermesh.apiserver.metrics.etcd.mode`
     - Set level of detail for etcd metrics; specify 'extensive' to include server side gRPC histogram metrics.
     - string
     - ``"basic"``
   * - :spelling:ignore:`clustermesh.apiserver.metrics.etcd.port`
     - Configure the port the etcd metric server listens on.
     - int
     - ``9963``
   * - :spelling:ignore:`clustermesh.apiserver.metrics.kvstoremesh.enabled`
     - Enables exporting KVStoreMesh metrics in OpenMetrics format.
     - bool
     - ``true``
   * - :spelling:ignore:`clustermesh.apiserver.metrics.kvstoremesh.port`
     - Configure the port the KVStoreMesh metric server listens on.
     - int
     - ``9964``
   * - :spelling:ignore:`clustermesh.apiserver.metrics.port`
     - Configure the port the apiserver metric server listens on.
     - int
     - ``9962``
   * - :spelling:ignore:`clustermesh.apiserver.metrics.serviceMonitor.annotations`
     - Annotations to add to ServiceMonitor clustermesh-apiserver
     - object
     - ``{}``
   * - :spelling:ignore:`clustermesh.apiserver.metrics.serviceMonitor.enabled`
     - Enable service monitor. This requires the prometheus CRDs to be available (see https://github.com/prometheus-operator/prometheus-operator/blob/main/example/prometheus-operator-crd/monitoring.coreos.com_servicemonitors.yaml)
     - bool
     - ``false``
   * - :spelling:ignore:`clustermesh.apiserver.metrics.serviceMonitor.etcd.interval`
     - Interval for scrape metrics (etcd metrics)
     - string
     - ``"10s"``
   * - :spelling:ignore:`clustermesh.apiserver.metrics.serviceMonitor.etcd.metricRelabelings`
     - Metrics relabeling configs for the ServiceMonitor clustermesh-apiserver (etcd metrics)
     - string
     - ``nil``
   * - :spelling:ignore:`clustermesh.apiserver.metrics.serviceMonitor.etcd.relabelings`
     - Relabeling configs for the ServiceMonitor clustermesh-apiserver (etcd metrics)
     - string
     - ``nil``
   * - :spelling:ignore:`clustermesh.apiserver.metrics.serviceMonitor.interval`
     - Interval for scrape metrics (apiserver metrics)
     - string
     - ``"10s"``
   * - :spelling:ignore:`clustermesh.apiserver.metrics.serviceMonitor.kvstoremesh.interval`
     - Interval for scrape metrics (KVStoreMesh metrics)
     - string
     - ``"10s"``
   * - :spelling:ignore:`clustermesh.apiserver.metrics.serviceMonitor.kvstoremesh.metricRelabelings`
     - Metrics relabeling configs for the ServiceMonitor clustermesh-apiserver (KVStoreMesh metrics)
     - string
     - ``nil``
   * - :spelling:ignore:`clustermesh.apiserver.metrics.serviceMonitor.kvstoremesh.relabelings`
     - Relabeling configs for the ServiceMonitor clustermesh-apiserver (KVStoreMesh metrics)
     - string
     - ``nil``
   * - :spelling:ignore:`clustermesh.apiserver.metrics.serviceMonitor.labels`
     - Labels to add to ServiceMonitor clustermesh-apiserver
     - object
     - ``{}``
   * - :spelling:ignore:`clustermesh.apiserver.metrics.serviceMonitor.metricRelabelings`
     - Metrics relabeling configs for the ServiceMonitor clustermesh-apiserver (apiserver metrics)
     - string
     - ``nil``
   * - :spelling:ignore:`clustermesh.apiserver.metrics.serviceMonitor.relabelings`
     - Relabeling configs for the ServiceMonitor clustermesh-apiserver (apiserver metrics)
     - string
     - ``nil``
   * - :spelling:ignore:`clustermesh.apiserver.nodeSelector`
     - Node labels for pod assignment ref: https://kubernetes.io/docs/concepts/scheduling-eviction/assign-pod-node/#nodeselector
     - object
     - ``{"kubernetes.io/os":"linux"}``
   * - :spelling:ignore:`clustermesh.apiserver.podAnnotations`
     - Annotations to be added to clustermesh-apiserver pods
     - object
     - ``{}``
   * - :spelling:ignore:`clustermesh.apiserver.podDisruptionBudget.enabled`
     - enable PodDisruptionBudget ref: https://kubernetes.io/docs/concepts/workloads/pods/disruptions/
     - bool
     - ``false``
   * - :spelling:ignore:`clustermesh.apiserver.podDisruptionBudget.maxUnavailable`
     - Maximum number/percentage of pods that may be made unavailable
     - int
     - ``1``
   * - :spelling:ignore:`clustermesh.apiserver.podDisruptionBudget.minAvailable`
     - Minimum number/percentage of pods that should remain scheduled. When it's set, maxUnavailable must be disabled by ``maxUnavailable: null``
     - string
     - ``nil``
   * - :spelling:ignore:`clustermesh.apiserver.podLabels`
     - Labels to be added to clustermesh-apiserver pods
     - object
     - ``{}``
   * - :spelling:ignore:`clustermesh.apiserver.podSecurityContext`
     - Security context to be added to clustermesh-apiserver pods
     - object
     - ``{}``
   * - :spelling:ignore:`clustermesh.apiserver.priorityClassName`
     - The priority class to use for clustermesh-apiserver
     - string
     - ``""``
   * - :spelling:ignore:`clustermesh.apiserver.replicas`
     - Number of replicas run for the clustermesh-apiserver deployment.
     - int
     - ``1``
   * - :spelling:ignore:`clustermesh.apiserver.resources`
     - Resource requests and limits for the clustermesh-apiserver
     - object
     - ``{}``
   * - :spelling:ignore:`clustermesh.apiserver.securityContext`
     - Security context to be added to clustermesh-apiserver containers
     - object
     - ``{}``
   * - :spelling:ignore:`clustermesh.apiserver.service.annotations`
     - Annotations for the clustermesh-apiserver For GKE LoadBalancer, use annotation cloud.google.com/load-balancer-type: "Internal" For EKS LoadBalancer, use annotation service.beta.kubernetes.io/aws-load-balancer-internal: 0.0.0.0/0
     - object
     - ``{}``
   * - :spelling:ignore:`clustermesh.apiserver.service.externalTrafficPolicy`
     - The externalTrafficPolicy of service used for apiserver access.
     - string
     - ``nil``
   * - :spelling:ignore:`clustermesh.apiserver.service.internalTrafficPolicy`
     - The internalTrafficPolicy of service used for apiserver access.
     - string
     - ``nil``
   * - :spelling:ignore:`clustermesh.apiserver.service.nodePort`
     - Optional port to use as the node port for apiserver access.  WARNING: make sure to configure a different NodePort in each cluster if kube-proxy replacement is enabled, as Cilium is currently affected by a known bug (#24692) when NodePorts are handled by the KPR implementation. If a service with the same NodePort exists both in the local and the remote cluster, all traffic originating from inside the cluster and targeting the corresponding NodePort will be redirected to a local backend, regardless of whether the destination node belongs to the local or the remote cluster.
     - int
     - ``32379``
   * - :spelling:ignore:`clustermesh.apiserver.service.type`
     - The type of service used for apiserver access.
     - string
     - ``"NodePort"``
   * - :spelling:ignore:`clustermesh.apiserver.terminationGracePeriodSeconds`
     - terminationGracePeriodSeconds for the clustermesh-apiserver deployment
     - int
     - ``30``
   * - :spelling:ignore:`clustermesh.apiserver.tls.admin`
     - base64 encoded PEM values for the clustermesh-apiserver admin certificate and private key. Used if 'auto' is not enabled.
     - object
     - ``{"cert":"","key":""}``
   * - :spelling:ignore:`clustermesh.apiserver.tls.authMode`
     - Configure the clustermesh authentication mode. Supported values: - legacy:     All clusters access remote clustermesh instances with the same               username (i.e., remote). The "remote" certificate must be               generated with CN=remote if provided manually. - migration:  Intermediate mode required to upgrade from legacy to cluster               (and vice versa) with no disruption. Specifically, it enables               the creation of the per-cluster usernames, while still using               the common one for authentication. The "remote" certificate must               be generated with CN=remote if provided manually (same as legacy). - cluster:    Each cluster accesses remote etcd instances with a username               depending on the local cluster name (i.e., remote-\ :raw-html-m2r:`<cluster-name>`\ ).               The "remote" certificate must be generated with CN=remote-\ :raw-html-m2r:`<cluster-name>`               if provided manually. Cluster mode is meaningful only when the same               CA is shared across all clusters part of the mesh.
     - string
     - ``"legacy"``
   * - :spelling:ignore:`clustermesh.apiserver.tls.auto`
     - Configure automatic TLS certificates generation. A Kubernetes CronJob is used the generate any certificates not provided by the user at installation time.
     - object
     - ``{"certManagerIssuerRef":{},"certValidityDuration":1095,"enabled":true,"method":"helm"}``
   * - :spelling:ignore:`clustermesh.apiserver.tls.auto.certManagerIssuerRef`
     - certmanager issuer used when clustermesh.apiserver.tls.auto.method=certmanager.
     - object
     - ``{}``
   * - :spelling:ignore:`clustermesh.apiserver.tls.auto.certValidityDuration`
     - Generated certificates validity duration in days.
     - int
     - ``1095``
   * - :spelling:ignore:`clustermesh.apiserver.tls.auto.enabled`
     - When set to true, automatically generate a CA and certificates to enable mTLS between clustermesh-apiserver and external workload instances. If set to false, the certs to be provided by setting appropriate values below.
     - bool
     - ``true``
   * - :spelling:ignore:`clustermesh.apiserver.tls.client`
     - base64 encoded PEM values for the clustermesh-apiserver client certificate and private key. Used if 'auto' is not enabled.
     - object
     - ``{"cert":"","key":""}``
   * - :spelling:ignore:`clustermesh.apiserver.tls.remote`
     - base64 encoded PEM values for the clustermesh-apiserver remote cluster certificate and private key. Used if 'auto' is not enabled.
     - object
     - ``{"cert":"","key":""}``
   * - :spelling:ignore:`clustermesh.apiserver.tls.server`
     - base64 encoded PEM values for the clustermesh-apiserver server certificate and private key. Used if 'auto' is not enabled.
     - object
     - ``{"cert":"","extraDnsNames":[],"extraIpAddresses":[],"key":""}``
   * - :spelling:ignore:`clustermesh.apiserver.tls.server.extraDnsNames`
     - Extra DNS names added to certificate when it's auto generated
     - list
     - ``[]``
   * - :spelling:ignore:`clustermesh.apiserver.tls.server.extraIpAddresses`
     - Extra IP addresses added to certificate when it's auto generated
     - list
     - ``[]``
   * - :spelling:ignore:`clustermesh.apiserver.tolerations`
     - Node tolerations for pod assignment on nodes with taints ref: https://kubernetes.io/docs/concepts/scheduling-eviction/taint-and-toleration/
     - list
     - ``[]``
   * - :spelling:ignore:`clustermesh.apiserver.topologySpreadConstraints`
     - Pod topology spread constraints for clustermesh-apiserver
     - list
     - ``[]``
   * - :spelling:ignore:`clustermesh.apiserver.updateStrategy`
     - clustermesh-apiserver update strategy
     - object
     - ``{"rollingUpdate":{"maxUnavailable":1},"type":"RollingUpdate"}``
   * - :spelling:ignore:`clustermesh.config`
     - Clustermesh explicit configuration.
     - object
     - ``{"clusters":[],"domain":"mesh.cilium.io","enabled":false}``
   * - :spelling:ignore:`clustermesh.config.clusters`
     - List of clusters to be peered in the mesh.
     - list
     - ``[]``
   * - :spelling:ignore:`clustermesh.config.domain`
     - Default dns domain for the Clustermesh API servers This is used in the case cluster addresses are not provided and IPs are used.
     - string
     - ``"mesh.cilium.io"``
   * - :spelling:ignore:`clustermesh.config.enabled`
     - Enable the Clustermesh explicit configuration.
     - bool
     - ``false``
   * - :spelling:ignore:`clustermesh.useAPIServer`
     - Deploy clustermesh-apiserver for clustermesh
     - bool
     - ``false``
   * - :spelling:ignore:`cni.binPath`
     - Configure the path to the CNI binary directory on the host.
     - string
     - ``"/opt/cni/bin"``
   * - :spelling:ignore:`cni.chainingMode`
     - Configure chaining on top of other CNI plugins. Possible values:  - none  - aws-cni  - flannel  - generic-veth  - portmap
     - string
     - ``nil``
   * - :spelling:ignore:`cni.chainingTarget`
     - A CNI network name in to which the Cilium plugin should be added as a chained plugin. This will cause the agent to watch for a CNI network with this network name. When it is found, this will be used as the basis for Cilium's CNI configuration file. If this is set, it assumes a chaining mode of generic-veth. As a special case, a chaining mode of aws-cni implies a chainingTarget of aws-cni.
     - string
     - ``nil``
   * - :spelling:ignore:`cni.confFileMountPath`
     - Configure the path to where to mount the ConfigMap inside the agent pod.
     - string
     - ``"/tmp/cni-configuration"``
   * - :spelling:ignore:`cni.confPath`
     - Configure the path to the CNI configuration directory on the host.
     - string
     - ``"/etc/cni/net.d"``
   * - :spelling:ignore:`cni.configMapKey`
     - Configure the key in the CNI ConfigMap to read the contents of the CNI configuration from.
     - string
     - ``"cni-config"``
   * - :spelling:ignore:`cni.customConf`
     - Skip writing of the CNI configuration. This can be used if writing of the CNI configuration is performed by external automation.
     - bool
     - ``false``
   * - :spelling:ignore:`cni.exclusive`
     - Make Cilium take ownership over the ``/etc/cni/net.d`` directory on the node, renaming all non-Cilium CNI configurations to ``*.cilium_bak``. This ensures no Pods can be scheduled using other CNI plugins during Cilium agent downtime.
     - bool
     - ``true``
   * - :spelling:ignore:`cni.hostConfDirMountPath`
     - Configure the path to where the CNI configuration directory is mounted inside the agent pod.
     - string
     - ``"/host/etc/cni/net.d"``
   * - :spelling:ignore:`cni.install`
     - Install the CNI configuration and binary files into the filesystem.
     - bool
     - ``true``
   * - :spelling:ignore:`cni.logFile`
     - Configure the log file for CNI logging with retention policy of 7 days. Disable CNI file logging by setting this field to empty explicitly.
     - string
     - ``"/var/run/cilium/cilium-cni.log"``
   * - :spelling:ignore:`cni.uninstall`
     - Remove the CNI configuration and binary files on agent shutdown. Enable this if you're removing Cilium from the cluster. Disable this to prevent the CNI configuration file from being removed during agent upgrade, which can cause nodes to go unmanageable.
     - bool
     - ``false``
   * - :spelling:ignore:`conntrackGCInterval`
     - Configure how frequently garbage collection should occur for the datapath connection tracking table.
     - string
     - ``"0s"``
   * - :spelling:ignore:`conntrackGCMaxInterval`
     - Configure the maximum frequency for the garbage collection of the connection tracking table. Only affects the automatic computation for the frequency and has no effect when 'conntrackGCInterval' is set. This can be set to more frequently clean up unused identities created from ToFQDN policies.
     - string
     - ``""``
   * - :spelling:ignore:`containerRuntime`
     - Configure container runtime specific integration. Deprecated in favor of bpf.autoMount.enabled. To be removed in 1.15.
     - object
     - ``{"integration":"none"}``
   * - :spelling:ignore:`containerRuntime.integration`
     - Enables specific integrations for container runtimes. Supported values: - crio - none
     - string
     - ``"none"``
   * - :spelling:ignore:`crdWaitTimeout`
     - Configure timeout in which Cilium will exit if CRDs are not available
     - string
     - ``"5m"``
   * - :spelling:ignore:`customCalls`
     - Tail call hooks for custom eBPF programs.
     - object
     - ``{"enabled":false}``
   * - :spelling:ignore:`customCalls.enabled`
     - Enable tail call hooks for custom eBPF programs.
     - bool
     - ``false``
   * - :spelling:ignore:`daemon.allowedConfigOverrides`
     - allowedConfigOverrides is a list of config-map keys that can be overridden. That is to say, if this value is set, config sources (excepting the first one) can only override keys in this list.  This takes precedence over blockedConfigOverrides.  By default, all keys may be overridden. To disable overrides, set this to "none" or change the configSources variable.
     - string
     - ``nil``
   * - :spelling:ignore:`daemon.blockedConfigOverrides`
     - blockedConfigOverrides is a list of config-map keys that may not be overridden. In other words, if any of these keys appear in a configuration source excepting the first one, they will be ignored  This is ignored if allowedConfigOverrides is set.  By default, all keys may be overridden.
     - string
     - ``nil``
   * - :spelling:ignore:`daemon.configSources`
     - Configure a custom list of possible configuration override sources The default is "config-map:cilium-config,cilium-node-config". For supported values, see the help text for the build-config subcommand. Note that this value should be a comma-separated string.
     - string
     - ``nil``
   * - :spelling:ignore:`daemon.runPath`
     - Configure where Cilium runtime state should be stored.
     - string
     - ``"/var/run/cilium"``
   * - :spelling:ignore:`dashboards`
     - Grafana dashboards for cilium-agent grafana can import dashboards based on the label and value ref: https://github.com/grafana/helm-charts/tree/main/charts/grafana#sidecar-for-dashboards
     - object
     - ``{"annotations":{},"enabled":false,"label":"grafana_dashboard","labelValue":"1","namespace":null}``
   * - :spelling:ignore:`debug.enabled`
     - Enable debug logging
     - bool
     - ``false``
   * - :spelling:ignore:`debug.verbose`
     - Configure verbosity levels for debug logging This option is used to enable debug messages for operations related to such sub-system such as (e.g. kvstore, envoy, datapath or policy), and flow is for enabling debug messages emitted per request, message and connection. Multiple values can be set via a space-separated string (e.g. "datapath envoy").  Applicable values: - flow - kvstore - envoy - datapath - policy
     - string
     - ``nil``
   * - :spelling:ignore:`disableEndpointCRD`
     - Disable the usage of CiliumEndpoint CRD.
     - bool
     - ``false``
   * - :spelling:ignore:`dnsPolicy`
     - DNS policy for Cilium agent pods. Ref: https://kubernetes.io/docs/concepts/services-networking/dns-pod-service/#pod-s-dns-policy
     - string
     - ``""``
   * - :spelling:ignore:`dnsProxy.dnsRejectResponseCode`
     - DNS response code for rejecting DNS requests, available options are '[nameError refused]'.
     - string
     - ``"refused"``
   * - :spelling:ignore:`dnsProxy.enableDnsCompression`
     - Allow the DNS proxy to compress responses to endpoints that are larger than 512 Bytes or the EDNS0 option, if present.
     - bool
     - ``true``
   * - :spelling:ignore:`dnsProxy.endpointMaxIpPerHostname`
     - Maximum number of IPs to maintain per FQDN name for each endpoint.
     - int
     - ``50``
   * - :spelling:ignore:`dnsProxy.idleConnectionGracePeriod`
     - Time during which idle but previously active connections with expired DNS lookups are still considered alive.
     - string
     - ``"0s"``
   * - :spelling:ignore:`dnsProxy.maxDeferredConnectionDeletes`
     - Maximum number of IPs to retain for expired DNS lookups with still-active connections.
     - int
     - ``10000``
   * - :spelling:ignore:`dnsProxy.minTtl`
     - The minimum time, in seconds, to use DNS data for toFQDNs policies. If the upstream DNS server returns a DNS record with a shorter TTL, Cilium overwrites the TTL with this value. Setting this value to zero means that Cilium will honor the TTLs returned by the upstream DNS server.
     - int
     - ``0``
   * - :spelling:ignore:`dnsProxy.preCache`
     - DNS cache data at this path is preloaded on agent startup.
     - string
     - ``""``
   * - :spelling:ignore:`dnsProxy.proxyPort`
     - Global port on which the in-agent DNS proxy should listen. Default 0 is a OS-assigned port.
     - int
     - ``0``
   * - :spelling:ignore:`dnsProxy.proxyResponseMaxDelay`
     - The maximum time the DNS proxy holds an allowed DNS response before sending it along. Responses are sent as soon as the datapath is updated with the new IP information.
     - string
     - ``"100ms"``
   * - :spelling:ignore:`egressGateway.enabled`
     - Enables egress gateway to redirect and SNAT the traffic that leaves the cluster.
     - bool
     - ``false``
   * - :spelling:ignore:`egressGateway.installRoutes`
     - Deprecated without a replacement necessary.
     - bool
     - ``false``
   * - :spelling:ignore:`egressGateway.reconciliationTriggerInterval`
     - Time between triggers of egress gateway state reconciliations
     - string
     - ``"1s"``
   * - :spelling:ignore:`enableCiliumEndpointSlice`
     - Enable CiliumEndpointSlice feature.
     - bool
     - ``false``
   * - :spelling:ignore:`enableCnpStatusUpdates`
     - Whether to enable CNP status updates.
     - bool
     - ``false``
   * - :spelling:ignore:`enableCriticalPriorityClass`
     - Explicitly enable or disable priority class. .Capabilities.KubeVersion is unsettable in ``helm template`` calls, it depends on k8s libraries version that Helm was compiled against. This option allows to explicitly disable setting the priority class, which is useful for rendering charts for gke clusters in advance.
     - bool
     - ``true``
   * - :spelling:ignore:`enableIPv4BIGTCP`
     - Enables IPv4 BIG TCP support which increases maximum IPv4 GSO/GRO limits for nodes and pods
     - bool
     - ``false``
   * - :spelling:ignore:`enableIPv4Masquerade`
     - Enables masquerading of IPv4 traffic leaving the node from endpoints.
     - bool
     - ``true``
   * - :spelling:ignore:`enableIPv6BIGTCP`
     - Enables IPv6 BIG TCP support which increases maximum IPv6 GSO/GRO limits for nodes and pods
     - bool
     - ``false``
   * - :spelling:ignore:`enableIPv6Masquerade`
     - Enables masquerading of IPv6 traffic leaving the node from endpoints.
     - bool
     - ``true``
   * - :spelling:ignore:`enableK8sEventHandover`
     - Configures the use of the KVStore to optimize Kubernetes event handling by mirroring it into the KVstore for reduced overhead in large clusters.
     - bool
     - ``false``
   * - :spelling:ignore:`enableK8sTerminatingEndpoint`
     - Configure whether to enable auto detect of terminating state for endpoints in order to support graceful termination.
     - bool
     - ``true``
   * - :spelling:ignore:`enableMasqueradeRouteSource`
     - Enables masquerading to the source of the route for traffic leaving the node from endpoints.
     - bool
     - ``false``
   * - :spelling:ignore:`enableRuntimeDeviceDetection`
     - Enables experimental support for the detection of new and removed datapath devices. When devices change the eBPF datapath is reloaded and services updated. If "devices" is set then only those devices, or devices matching a wildcard will be considered.
     - bool
     - ``false``
   * - :spelling:ignore:`enableXTSocketFallback`
     - Enables the fallback compatibility solution for when the xt_socket kernel module is missing and it is needed for the datapath L7 redirection to work properly. See documentation for details on when this can be disabled: https://docs.cilium.io/en/stable/operations/system_requirements/#linux-kernel.
     - bool
     - ``true``
   * - :spelling:ignore:`encryption.enabled`
     - Enable transparent network encryption.
     - bool
     - ``false``
   * - :spelling:ignore:`encryption.interface`
     - Deprecated in favor of encryption.ipsec.interface. To be removed in 1.15. The interface to use for encrypted traffic. This option is only effective when encryption.type is set to ipsec.
     - string
     - ``""``
   * - :spelling:ignore:`encryption.ipsec.interface`
     - The interface to use for encrypted traffic.
     - string
     - ``""``
   * - :spelling:ignore:`encryption.ipsec.keyFile`
     - Name of the key file inside the Kubernetes secret configured via secretName.
     - string
     - ``""``
   * - :spelling:ignore:`encryption.ipsec.keyRotationDuration`
     - Maximum duration of the IPsec key rotation. The previous key will be removed after that delay.
     - string
     - ``"5m"``
   * - :spelling:ignore:`encryption.ipsec.keyWatcher`
     - Enable the key watcher. If disabled, a restart of the agent will be necessary on key rotations.
     - bool
     - ``true``
   * - :spelling:ignore:`encryption.ipsec.mountPath`
     - Path to mount the secret inside the Cilium pod.
     - string
     - ``""``
   * - :spelling:ignore:`encryption.ipsec.secretName`
     - Name of the Kubernetes secret containing the encryption keys.
     - string
     - ``""``
   * - :spelling:ignore:`encryption.keyFile`
     - Deprecated in favor of encryption.ipsec.keyFile. To be removed in 1.15. Name of the key file inside the Kubernetes secret configured via secretName. This option is only effective when encryption.type is set to ipsec.
     - string
     - ``"keys"``
   * - :spelling:ignore:`encryption.mountPath`
     - Deprecated in favor of encryption.ipsec.mountPath. To be removed in 1.15. Path to mount the secret inside the Cilium pod. This option is only effective when encryption.type is set to ipsec.
     - string
     - ``"/etc/ipsec"``
   * - :spelling:ignore:`encryption.nodeEncryption`
     - Enable encryption for pure node to node traffic. This option is only effective when encryption.type is set to "wireguard".
     - bool
     - ``false``
   * - :spelling:ignore:`encryption.secretName`
     - Deprecated in favor of encryption.ipsec.secretName. To be removed in 1.15. Name of the Kubernetes secret containing the encryption keys. This option is only effective when encryption.type is set to ipsec.
     - string
     - ``"cilium-ipsec-keys"``
   * - :spelling:ignore:`encryption.strictMode`
     - Configure the WireGuard Pod2Pod strict mode.
     - object
     - ``{"allowRemoteNodeIdentities":false,"cidr":"","enabled":false}``
   * - :spelling:ignore:`encryption.strictMode.allowRemoteNodeIdentities`
     - Allow dynamic lookup of remote node identities. This is required when tunneling is used or direct routing is used and the node CIDR and pod CIDR overlap.
     - bool
     - ``false``
   * - :spelling:ignore:`encryption.strictMode.cidr`
     - CIDR for the WireGuard Pod2Pod strict mode.
     - string
     - ``""``
   * - :spelling:ignore:`encryption.strictMode.enabled`
     - Enable WireGuard Pod2Pod strict mode.
     - bool
     - ``false``
   * - :spelling:ignore:`encryption.type`
     - Encryption method. Can be either ipsec or wireguard.
     - string
     - ``"ipsec"``
   * - :spelling:ignore:`encryption.wireguard.persistentKeepalive`
     - Controls Wireguard PersistentKeepalive option. Set 0s to disable.
     - string
     - ``"0s"``
   * - :spelling:ignore:`encryption.wireguard.userspaceFallback`
     - Enables the fallback to the user-space implementation.
     - bool
     - ``false``
   * - :spelling:ignore:`endpointHealthChecking.enabled`
     - Enable connectivity health checking between virtual endpoints.
     - bool
     - ``true``
   * - :spelling:ignore:`endpointRoutes.enabled`
     - Enable use of per endpoint routes instead of routing via the cilium_host interface.
     - bool
     - ``false``
   * - :spelling:ignore:`endpointStatus`
     - Enable endpoint status. Status can be: policy, health, controllers, log and / or state. For 2 or more options use a space.
     - object
     - ``{"enabled":false,"status":""}``
   * - :spelling:ignore:`eni.awsEnablePrefixDelegation`
     - Enable ENI prefix delegation
     - bool
     - ``false``
   * - :spelling:ignore:`eni.awsReleaseExcessIPs`
     - Release IPs not used from the ENI
     - bool
     - ``false``
   * - :spelling:ignore:`eni.ec2APIEndpoint`
     - EC2 API endpoint to use
     - string
     - ``""``
   * - :spelling:ignore:`eni.enabled`
     - Enable Elastic Network Interface (ENI) integration.
     - bool
     - ``false``
   * - :spelling:ignore:`eni.eniTags`
     - Tags to apply to the newly created ENIs
     - object
     - ``{}``
   * - :spelling:ignore:`eni.gcInterval`
     - Interval for garbage collection of unattached ENIs. Set to "0s" to disable.
     - string
     - ``"5m"``
   * - :spelling:ignore:`eni.gcTags`
     - Additional tags attached to ENIs created by Cilium. Dangling ENIs with this tag will be garbage collected
     - object
     - ``{"io.cilium/cilium-managed":"true,"io.cilium/cluster-name":"<auto-detected>"}``
   * - :spelling:ignore:`eni.iamRole`
     - If using IAM role for Service Accounts will not try to inject identity values from cilium-aws kubernetes secret. Adds annotation to service account if managed by Helm. See https://github.com/aws/amazon-eks-pod-identity-webhook
     - string
     - ``""``
   * - :spelling:ignore:`eni.instanceTagsFilter`
     - Filter via AWS EC2 Instance tags (k=v) which will dictate which AWS EC2 Instances are going to be used to create new ENIs
     - list
     - ``[]``
   * - :spelling:ignore:`eni.subnetIDsFilter`
     - Filter via subnet IDs which will dictate which subnets are going to be used to create new ENIs Important note: This requires that each instance has an ENI with a matching subnet attached when Cilium is deployed. If you only want to control subnets for ENIs attached by Cilium, use the CNI configuration file settings (cni.customConf) instead.
     - list
     - ``[]``
   * - :spelling:ignore:`eni.subnetTagsFilter`
     - Filter via tags (k=v) which will dictate which subnets are going to be used to create new ENIs Important note: This requires that each instance has an ENI with a matching subnet attached when Cilium is deployed. If you only want to control subnets for ENIs attached by Cilium, use the CNI configuration file settings (cni.customConf) instead.
     - list
     - ``[]``
   * - :spelling:ignore:`eni.updateEC2AdapterLimitViaAPI`
     - Update ENI Adapter limits from the EC2 API
     - bool
     - ``true``
   * - :spelling:ignore:`enterprise.clustermesh.enableOverlappingPodCIDRSupport`
     - Enable overlapping PodCIDR support
     - bool
     - ``false``
   * - :spelling:ignore:`enterprise.egressGatewayHA`
     - Enables egress gateway HA
     - object
     - ``{"enabled":false,"installRoutes":false,"reconciliationTriggerInterval":"1s"}``
   * - :spelling:ignore:`enterprise.egressGatewayHA.installRoutes`
     - Install egress gateway IP rules and routes in order to properly steer egress gateway traffic to the correct ENI interface
     - bool
     - ``false``
   * - :spelling:ignore:`enterprise.egressGatewayHA.reconciliationTriggerInterval`
     - Time between triggers of egress gateway state reconciliations
     - string
     - ``"1s"``
   * - :spelling:ignore:`enterprise.srv6.locatorPoolEnabled`
     - Enables custom SRv6 SID locator pool operator support.
     - bool
     - ``false``
   * - :spelling:ignore:`envoy.affinity`
     - Affinity for cilium-envoy.
     - object
     - ``{"podAntiAffinity":{"requiredDuringSchedulingIgnoredDuringExecution":[{"labelSelector":{"matchLabels":{"k8s-app":"cilium-envoy"}},"topologyKey":"kubernetes.io/hostname"}]}}``
   * - :spelling:ignore:`envoy.annotations`
     - Annotations to be added to all top-level cilium-envoy objects (resources under templates/cilium-envoy)
     - object
     - ``{}``
   * - :spelling:ignore:`envoy.connectTimeoutSeconds`
     - Time in seconds after which a TCP connection attempt times out
     - int
     - ``2``
   * - :spelling:ignore:`envoy.dnsPolicy`
     - DNS policy for Cilium envoy pods. Ref: https://kubernetes.io/docs/concepts/services-networking/dns-pod-service/#pod-s-dns-policy
     - string
     - ``nil``
   * - :spelling:ignore:`envoy.enabled`
     - Enable Envoy Proxy in standalone DaemonSet.
     - bool
     - ``false``
   * - :spelling:ignore:`envoy.extraArgs`
     - Additional envoy container arguments.
     - list
     - ``[]``
   * - :spelling:ignore:`envoy.extraContainers`
     - Additional containers added to the cilium Envoy DaemonSet.
     - list
     - ``[]``
   * - :spelling:ignore:`envoy.extraEnv`
     - Additional envoy container environment variables.
     - list
     - ``[]``
   * - :spelling:ignore:`envoy.extraHostPathMounts`
     - Additional envoy hostPath mounts.
     - list
     - ``[]``
   * - :spelling:ignore:`envoy.extraVolumeMounts`
     - Additional envoy volumeMounts.
     - list
     - ``[]``
   * - :spelling:ignore:`envoy.extraVolumes`
     - Additional envoy volumes.
     - list
     - ``[]``
   * - :spelling:ignore:`envoy.healthPort`
     - TCP port for the health API.
     - int
     - ``9878``
   * - :spelling:ignore:`envoy.idleTimeoutDurationSeconds`
     - Set Envoy upstream HTTP idle connection timeout seconds. Does not apply to connections with pending requests. Default 60s
     - int
     - ``60``
   * - :spelling:ignore:`envoy.image`
     - Envoy container image.
     - object
     - ``{"digest":"sha256:2b590be37624547d638a578a3f31278d3be53a1a2649ba888a9f15771628521e","override":null,"pullPolicy":"Always","repository":"quay.io/cilium/cilium-envoy","tag":"v1.27.2-ab187719b71b513150f30209569695adf16ec869","useDigest":true}``
   * - :spelling:ignore:`envoy.livenessProbe.failureThreshold`
     - failure threshold of liveness probe
     - int
     - ``10``
   * - :spelling:ignore:`envoy.livenessProbe.periodSeconds`
     - interval between checks of the liveness probe
     - int
     - ``30``
   * - :spelling:ignore:`envoy.log.format`
     - The format string to use for laying out the log message metadata of Envoy.
     - string
     - ``"[%Y-%m-%d %T.%e][%t][%l][%n] [%g:%#] %v"``
   * - :spelling:ignore:`envoy.log.path`
     - Path to a separate Envoy log file, if any. Defaults to /dev/stdout.
     - string
     - ``""``
   * - :spelling:ignore:`envoy.maxConnectionDurationSeconds`
     - Set Envoy HTTP option max_connection_duration seconds. Default 0 (disable)
     - int
     - ``0``
   * - :spelling:ignore:`envoy.maxRequestsPerConnection`
     - ProxyMaxRequestsPerConnection specifies the max_requests_per_connection setting for Envoy
     - int
     - ``0``
   * - :spelling:ignore:`envoy.nodeSelector`
     - Node selector for cilium-envoy.
     - object
     - ``{"kubernetes.io/os":"linux"}``
   * - :spelling:ignore:`envoy.podAnnotations`
     - Annotations to be added to envoy pods
     - object
     - ``{}``
   * - :spelling:ignore:`envoy.podLabels`
     - Labels to be added to envoy pods
     - object
     - ``{}``
   * - :spelling:ignore:`envoy.podSecurityContext`
     - Security Context for cilium-envoy pods.
     - object
     - ``{}``
   * - :spelling:ignore:`envoy.priorityClassName`
     - The priority class to use for cilium-envoy.
     - string
     - ``nil``
   * - :spelling:ignore:`envoy.prometheus.enabled`
     - Enable prometheus metrics for cilium-envoy
     - bool
     - ``true``
   * - :spelling:ignore:`envoy.prometheus.port`
     - Serve prometheus metrics for cilium-envoy on the configured port
     - string
     - ``"9964"``
   * - :spelling:ignore:`envoy.prometheus.serviceMonitor.annotations`
     - Annotations to add to ServiceMonitor cilium-envoy
     - object
     - ``{}``
   * - :spelling:ignore:`envoy.prometheus.serviceMonitor.enabled`
     - Enable service monitors. This requires the prometheus CRDs to be available (see https://github.com/prometheus-operator/prometheus-operator/blob/main/example/prometheus-operator-crd/monitoring.coreos.com_servicemonitors.yaml)
     - bool
     - ``false``
   * - :spelling:ignore:`envoy.prometheus.serviceMonitor.interval`
     - Interval for scrape metrics.
     - string
     - ``"10s"``
   * - :spelling:ignore:`envoy.prometheus.serviceMonitor.labels`
     - Labels to add to ServiceMonitor cilium-envoy
     - object
     - ``{}``
   * - :spelling:ignore:`envoy.prometheus.serviceMonitor.metricRelabelings`
     - Metrics relabeling configs for the ServiceMonitor cilium-envoy
     - string
     - ``nil``
   * - :spelling:ignore:`envoy.prometheus.serviceMonitor.relabelings`
     - Relabeling configs for the ServiceMonitor cilium-envoy
     - list
     - ``[{"replacement":"${1}","sourceLabels":["__meta_kubernetes_pod_node_name"],"targetLabel":"node"}]``
   * - :spelling:ignore:`envoy.readinessProbe.failureThreshold`
     - failure threshold of readiness probe
     - int
     - ``3``
   * - :spelling:ignore:`envoy.readinessProbe.periodSeconds`
     - interval between checks of the readiness probe
     - int
     - ``30``
   * - :spelling:ignore:`envoy.resources`
     - Envoy resource limits & requests ref: https://kubernetes.io/docs/concepts/configuration/manage-resources-containers/
     - object
     - ``{}``
   * - :spelling:ignore:`envoy.rollOutPods`
     - Roll out cilium envoy pods automatically when configmap is updated.
     - bool
     - ``false``
   * - :spelling:ignore:`envoy.securityContext.capabilities.envoy`
     - Capabilities for the ``cilium-envoy`` container
     - list
     - ``["NET_ADMIN","SYS_ADMIN"]``
   * - :spelling:ignore:`envoy.securityContext.privileged`
     - Run the pod with elevated privileges
     - bool
     - ``false``
   * - :spelling:ignore:`envoy.securityContext.seLinuxOptions`
     - SELinux options for the ``cilium-envoy`` container
     - object
     - ``{"level":"s0","type":"spc_t"}``
   * - :spelling:ignore:`envoy.startupProbe.failureThreshold`
     - failure threshold of startup probe. 105 x 2s translates to the old behaviour of the readiness probe (120s delay + 30 x 3s)
     - int
     - ``105``
   * - :spelling:ignore:`envoy.startupProbe.periodSeconds`
     - interval between checks of the startup probe
     - int
     - ``2``
   * - :spelling:ignore:`envoy.terminationGracePeriodSeconds`
     - Configure termination grace period for cilium-envoy DaemonSet.
     - int
     - ``1``
   * - :spelling:ignore:`envoy.tolerations`
     - Node tolerations for envoy scheduling to nodes with taints ref: https://kubernetes.io/docs/concepts/scheduling-eviction/taint-and-toleration/
     - list
     - ``[{"operator":"Exists"}]``
   * - :spelling:ignore:`envoy.updateStrategy`
     - cilium-envoy update strategy ref: https://kubernetes.io/docs/concepts/workloads/controllers/daemonset/#updating-a-daemonset
     - object
     - ``{"rollingUpdate":{"maxUnavailable":2},"type":"RollingUpdate"}``
   * - :spelling:ignore:`envoyConfig.enabled`
     - Enable CiliumEnvoyConfig CRD CiliumEnvoyConfig CRD can also be implicitly enabled by other options.
     - bool
     - ``false``
   * - :spelling:ignore:`envoyConfig.secretsNamespace`
     - SecretsNamespace is the namespace in which envoy SDS will retrieve secrets from.
     - object
     - ``{"create":true,"name":"cilium-secrets"}``
   * - :spelling:ignore:`envoyConfig.secretsNamespace.create`
     - Create secrets namespace for CiliumEnvoyConfig CRDs.
     - bool
     - ``true``
   * - :spelling:ignore:`envoyConfig.secretsNamespace.name`
     - The name of the secret namespace to which Cilium agents are given read access.
     - string
     - ``"cilium-secrets"``
   * - :spelling:ignore:`etcd.annotations`
     - Annotations to be added to all top-level etcd-operator objects (resources under templates/etcd-operator)
     - object
     - ``{}``
   * - :spelling:ignore:`etcd.clusterDomain`
     - Cluster domain for cilium-etcd-operator.
     - string
     - ``"cluster.local"``
   * - :spelling:ignore:`etcd.enabled`
     - Enable etcd mode for the agent.
     - bool
     - ``false``
   * - :spelling:ignore:`etcd.endpoints`
     - List of etcd endpoints (not needed when using managed=true).
     - list
     - ``["https://CHANGE-ME:2379"]``
   * - :spelling:ignore:`etcd.extraArgs`
     - Additional cilium-etcd-operator container arguments.
     - list
     - ``[]``
   * - :spelling:ignore:`etcd.extraVolumeMounts`
     - Additional cilium-etcd-operator volumeMounts.
     - list
     - ``[]``
   * - :spelling:ignore:`etcd.extraVolumes`
     - Additional cilium-etcd-operator volumes.
     - list
     - ``[]``
   * - :spelling:ignore:`etcd.image`
     - cilium-etcd-operator image.
     - object
     - ``{"digest":"sha256:04b8327f7f992693c2cb483b999041ed8f92efc8e14f2a5f3ab95574a65ea2dc","override":null,"pullPolicy":"Always","repository":"quay.io/cilium/cilium-etcd-operator","tag":"v2.0.7","useDigest":true}``
   * - :spelling:ignore:`etcd.k8sService`
     - If etcd is behind a k8s service set this option to true so that Cilium does the service translation automatically without requiring a DNS to be running.
     - bool
     - ``false``
   * - :spelling:ignore:`etcd.nodeSelector`
     - Node labels for cilium-etcd-operator pod assignment ref: https://kubernetes.io/docs/concepts/scheduling-eviction/assign-pod-node/#nodeselector
     - object
     - ``{"kubernetes.io/os":"linux"}``
   * - :spelling:ignore:`etcd.podAnnotations`
     - Annotations to be added to cilium-etcd-operator pods
     - object
     - ``{}``
   * - :spelling:ignore:`etcd.podDisruptionBudget.enabled`
     - enable PodDisruptionBudget ref: https://kubernetes.io/docs/concepts/workloads/pods/disruptions/
     - bool
     - ``false``
   * - :spelling:ignore:`etcd.podDisruptionBudget.maxUnavailable`
     - Maximum number/percentage of pods that may be made unavailable
     - int
     - ``1``
   * - :spelling:ignore:`etcd.podDisruptionBudget.minAvailable`
     - Minimum number/percentage of pods that should remain scheduled. When it's set, maxUnavailable must be disabled by ``maxUnavailable: null``
     - string
     - ``nil``
   * - :spelling:ignore:`etcd.podLabels`
     - Labels to be added to cilium-etcd-operator pods
     - object
     - ``{}``
   * - :spelling:ignore:`etcd.podSecurityContext`
     - Security context to be added to cilium-etcd-operator pods
     - object
     - ``{}``
   * - :spelling:ignore:`etcd.priorityClassName`
     - The priority class to use for cilium-etcd-operator
     - string
     - ``""``
   * - :spelling:ignore:`etcd.resources`
     - cilium-etcd-operator resource limits & requests ref: https://kubernetes.io/docs/concepts/configuration/manage-resources-containers/
     - object
     - ``{}``
   * - :spelling:ignore:`etcd.securityContext`
     - Security context to be added to cilium-etcd-operator pods
     - object
     - ``{}``
   * - :spelling:ignore:`etcd.ssl`
     - Enable use of TLS/SSL for connectivity to etcd. (auto-enabled if managed=true)
     - bool
     - ``false``
   * - :spelling:ignore:`etcd.tolerations`
     - Node tolerations for cilium-etcd-operator scheduling to nodes with taints ref: https://kubernetes.io/docs/concepts/scheduling-eviction/taint-and-toleration/
     - list
     - ``[{"operator":"Exists"}]``
   * - :spelling:ignore:`etcd.topologySpreadConstraints`
     - Pod topology spread constraints for cilium-etcd-operator
     - list
     - ``[]``
   * - :spelling:ignore:`etcd.updateStrategy`
     - cilium-etcd-operator update strategy
     - object
     - ``{"rollingUpdate":{"maxSurge":1,"maxUnavailable":1},"type":"RollingUpdate"}``
   * - :spelling:ignore:`externalIPs.enabled`
     - Enable ExternalIPs service support.
     - bool
     - ``false``
   * - :spelling:ignore:`externalWorkloads`
     - Configure external workloads support
     - object
     - ``{"enabled":false}``
   * - :spelling:ignore:`externalWorkloads.enabled`
     - Enable support for external workloads, such as VMs (false by default).
     - bool
     - ``false``
   * - :spelling:ignore:`extraArgs`
     - Additional agent container arguments.
     - list
     - ``[]``
   * - :spelling:ignore:`extraConfig`
     - extraConfig allows you to specify additional configuration parameters to be included in the cilium-config configmap.
     - object
     - ``{}``
   * - :spelling:ignore:`extraContainers`
     - Additional containers added to the cilium DaemonSet.
     - list
     - ``[]``
   * - :spelling:ignore:`extraEnv`
     - Additional agent container environment variables.
     - list
     - ``[]``
   * - :spelling:ignore:`extraHostPathMounts`
     - Additional agent hostPath mounts.
     - list
     - ``[]``
   * - :spelling:ignore:`extraVolumeMounts`
     - Additional agent volumeMounts.
     - list
     - ``[]``
   * - :spelling:ignore:`extraVolumes`
     - Additional agent volumes.
     - list
     - ``[]``
   * - :spelling:ignore:`gatewayAPI.enabled`
     - Enable support for Gateway API in cilium This will automatically set enable-envoy-config as well.
     - bool
     - ``false``
   * - :spelling:ignore:`gatewayAPI.secretsNamespace`
     - SecretsNamespace is the namespace in which envoy SDS will retrieve TLS secrets from.
     - object
     - ``{"create":true,"name":"cilium-secrets","sync":true}``
   * - :spelling:ignore:`gatewayAPI.secretsNamespace.create`
     - Create secrets namespace for Gateway API.
     - bool
     - ``true``
   * - :spelling:ignore:`gatewayAPI.secretsNamespace.name`
     - Name of Gateway API secret namespace.
     - string
     - ``"cilium-secrets"``
   * - :spelling:ignore:`gatewayAPI.secretsNamespace.sync`
     - Enable secret sync, which will make sure all TLS secrets used by Ingress are synced to secretsNamespace.name. If disabled, TLS secrets must be maintained externally.
     - bool
     - ``true``
   * - :spelling:ignore:`gke.enabled`
     - Enable Google Kubernetes Engine integration
     - bool
     - ``false``
   * - :spelling:ignore:`healthChecking`
     - Enable connectivity health checking.
     - bool
     - ``true``
   * - :spelling:ignore:`healthPort`
     - TCP port for the agent health API. This is not the port for cilium-health.
     - int
     - ``9879``
   * - :spelling:ignore:`highScaleIPcache`
     - EnableHighScaleIPcache enables the special ipcache mode for high scale clusters. The ipcache content will be reduced to the strict minimum and traffic will be encapsulated to carry security identities.
     - object
     - ``{"enabled":false}``
   * - :spelling:ignore:`highScaleIPcache.enabled`
     - Enable the high scale mode for the ipcache.
     - bool
     - ``false``
   * - :spelling:ignore:`hostFirewall`
     - Configure the host firewall.
     - object
     - ``{"enabled":false}``
   * - :spelling:ignore:`hostFirewall.enabled`
     - Enables the enforcement of host policies in the eBPF datapath.
     - bool
     - ``false``
   * - :spelling:ignore:`hostPort.enabled`
     - Enable hostPort service support.
     - bool
     - ``false``
   * - :spelling:ignore:`hubble.annotations`
     - Annotations to be added to all top-level hubble objects (resources under templates/hubble)
     - object
     - ``{}``
   * - :spelling:ignore:`hubble.enabled`
     - Enable Hubble (true by default).
     - bool
     - ``true``
   * - :spelling:ignore:`hubble.listenAddress`
     - An additional address for Hubble to listen to. Set this field ":4244" if you are enabling Hubble Relay, as it assumes that Hubble is listening on port 4244.
     - string
     - ``":4244"``
   * - :spelling:ignore:`hubble.metrics`
     - Hubble metrics configuration. See https://docs.cilium.io/en/stable/observability/metrics/#hubble-metrics for more comprehensive documentation about Hubble metrics.
     - object
     - ``{"dashboards":{"annotations":{},"enabled":false,"label":"grafana_dashboard","labelValue":"1","namespace":null},"enableOpenMetrics":false,"enabled":null,"port":9965,"serviceAnnotations":{},"serviceMonitor":{"annotations":{},"enabled":false,"interval":"10s","jobLabel":"","labels":{},"metricRelabelings":null,"relabelings":[{"replacement":"${1}","sourceLabels":["__meta_kubernetes_pod_node_name"],"targetLabel":"node"}]}}``
   * - :spelling:ignore:`hubble.metrics.dashboards`
     - Grafana dashboards for hubble grafana can import dashboards based on the label and value ref: https://github.com/grafana/helm-charts/tree/main/charts/grafana#sidecar-for-dashboards
     - object
     - ``{"annotations":{},"enabled":false,"label":"grafana_dashboard","labelValue":"1","namespace":null}``
   * - :spelling:ignore:`hubble.metrics.enableOpenMetrics`
     - Enables exporting hubble metrics in OpenMetrics format.
     - bool
     - ``false``
   * - :spelling:ignore:`hubble.metrics.enabled`
     - Configures the list of metrics to collect. If empty or null, metrics are disabled. Example:    enabled:   - dns:query;ignoreAAAA   - drop   - tcp   - flow   - icmp   - http  You can specify the list of metrics from the helm CLI:    --set hubble.metrics.enabled="{dns:query;ignoreAAAA,drop,tcp,flow,icmp,http}"
     - string
     - ``nil``
   * - :spelling:ignore:`hubble.metrics.port`
     - Configure the port the hubble metric server listens on.
     - int
     - ``9965``
   * - :spelling:ignore:`hubble.metrics.serviceAnnotations`
     - Annotations to be added to hubble-metrics service.
     - object
     - ``{}``
   * - :spelling:ignore:`hubble.metrics.serviceMonitor.annotations`
     - Annotations to add to ServiceMonitor hubble
     - object
     - ``{}``
   * - :spelling:ignore:`hubble.metrics.serviceMonitor.enabled`
     - Create ServiceMonitor resources for Prometheus Operator. This requires the prometheus CRDs to be available. ref: https://github.com/prometheus-operator/prometheus-operator/blob/main/example/prometheus-operator-crd/monitoring.coreos.com_servicemonitors.yaml)
     - bool
     - ``false``
   * - :spelling:ignore:`hubble.metrics.serviceMonitor.interval`
     - Interval for scrape metrics.
     - string
     - ``"10s"``
   * - :spelling:ignore:`hubble.metrics.serviceMonitor.jobLabel`
     - jobLabel to add for ServiceMonitor hubble
     - string
     - ``""``
   * - :spelling:ignore:`hubble.metrics.serviceMonitor.labels`
     - Labels to add to ServiceMonitor hubble
     - object
     - ``{}``
   * - :spelling:ignore:`hubble.metrics.serviceMonitor.metricRelabelings`
     - Metrics relabeling configs for the ServiceMonitor hubble
     - string
     - ``nil``
   * - :spelling:ignore:`hubble.metrics.serviceMonitor.relabelings`
     - Relabeling configs for the ServiceMonitor hubble
     - list
     - ``[{"replacement":"${1}","sourceLabels":["__meta_kubernetes_pod_node_name"],"targetLabel":"node"}]``
   * - :spelling:ignore:`hubble.peerService.clusterDomain`
     - The cluster domain to use to query the Hubble Peer service. It should be the local cluster.
     - string
     - ``"cluster.local"``
   * - :spelling:ignore:`hubble.peerService.targetPort`
     - Target Port for the Peer service, must match the hubble.listenAddress' port.
     - int
     - ``4244``
   * - :spelling:ignore:`hubble.preferIpv6`
     - Whether Hubble should prefer to announce IPv6 or IPv4 addresses if both are available.
     - bool
     - ``false``
   * - :spelling:ignore:`hubble.redact`
     - Enables redacting sensitive information present in Layer 7 flows.
     - object
     - ``{"enabled":false,"http":{"headers":{"allow":[],"deny":[]},"urlQuery":false,"userInfo":true},"kafka":{"apiKey":false}}``
   * - :spelling:ignore:`hubble.redact.http.headers.allow`
     - List of HTTP headers to allow: headers not matching will be redacted. Note: ``allow`` and ``deny`` lists cannot be used both at the same time, only one can be present. Example:   redact:     enabled: true     http:       headers:         allow:           - traceparent           - tracestate           - Cache-Control  You can specify the options from the helm CLI:   --set hubble.redact.enabled="true"   --set hubble.redact.http.headers.allow="traceparent,tracestate,Cache-Control"
     - list
     - ``[]``
   * - :spelling:ignore:`hubble.redact.http.headers.deny`
     - List of HTTP headers to deny: matching headers will be redacted. Note: ``allow`` and ``deny`` lists cannot be used both at the same time, only one can be present. Example:   redact:     enabled: true     http:       headers:         deny:           - Authorization           - Proxy-Authorization  You can specify the options from the helm CLI:   --set hubble.redact.enabled="true"   --set hubble.redact.http.headers.deny="Authorization,Proxy-Authorization"
     - list
     - ``[]``
   * - :spelling:ignore:`hubble.redact.http.urlQuery`
     - Enables redacting URL query (GET) parameters. Example:    redact:     enabled: true     http:       urlQuery: true  You can specify the options from the helm CLI:    --set hubble.redact.enabled="true"   --set hubble.redact.http.urlQuery="true"
     - bool
     - ``false``
   * - :spelling:ignore:`hubble.redact.http.userInfo`
     - Enables redacting user info, e.g., password when basic auth is used. Example:    redact:     enabled: true     http:       userInfo: true  You can specify the options from the helm CLI:    --set hubble.redact.enabled="true"   --set hubble.redact.http.userInfo="true"
     - bool
     - ``true``
   * - :spelling:ignore:`hubble.redact.kafka.apiKey`
     - Enables redacting Kafka's API key. Example:    redact:     enabled: true     kafka:       apiKey: true  You can specify the options from the helm CLI:    --set hubble.redact.enabled="true"   --set hubble.redact.kafka.apiKey="true"
     - bool
     - ``false``
   * - :spelling:ignore:`hubble.relay.affinity`
     - Affinity for hubble-replay
     - object
     - ``{"podAffinity":{"requiredDuringSchedulingIgnoredDuringExecution":[{"labelSelector":{"matchLabels":{"k8s-app":"cilium"}},"topologyKey":"kubernetes.io/hostname"}]}}``
   * - :spelling:ignore:`hubble.relay.annotations`
     - Annotations to be added to all top-level hubble-relay objects (resources under templates/hubble-relay)
     - object
     - ``{}``
   * - :spelling:ignore:`hubble.relay.dialTimeout`
     - Dial timeout to connect to the local hubble instance to receive peer information (e.g. "30s").
     - string
     - ``nil``
   * - :spelling:ignore:`hubble.relay.enabled`
     - Enable Hubble Relay (requires hubble.enabled=true)
     - bool
     - ``false``
   * - :spelling:ignore:`hubble.relay.extraEnv`
     - Additional hubble-relay environment variables.
     - list
     - ``[]``
   * - :spelling:ignore:`hubble.relay.gops.enabled`
     - Enable gops for hubble-relay
     - bool
     - ``true``
   * - :spelling:ignore:`hubble.relay.gops.port`
     - Configure gops listen port for hubble-relay
     - int
     - ``9893``
   * - :spelling:ignore:`hubble.relay.image`
     - Hubble-relay container image.
     - object
     - ``{"digest":"","override":null,"pullPolicy":"Always","repository":"quay.io/isovalent-dev/hubble-relay-ci","tag":"latest","useDigest":false}``
   * - :spelling:ignore:`hubble.relay.listenHost`
     - Host to listen to. Specify an empty string to bind to all the interfaces.
     - string
     - ``""``
   * - :spelling:ignore:`hubble.relay.listenPort`
     - Port to listen to.
     - string
     - ``"4245"``
   * - :spelling:ignore:`hubble.relay.nodeSelector`
     - Node labels for pod assignment ref: https://kubernetes.io/docs/concepts/scheduling-eviction/assign-pod-node/#nodeselector
     - object
     - ``{"kubernetes.io/os":"linux"}``
   * - :spelling:ignore:`hubble.relay.podAnnotations`
     - Annotations to be added to hubble-relay pods
     - object
     - ``{}``
   * - :spelling:ignore:`hubble.relay.podDisruptionBudget.enabled`
     - enable PodDisruptionBudget ref: https://kubernetes.io/docs/concepts/workloads/pods/disruptions/
     - bool
     - ``false``
   * - :spelling:ignore:`hubble.relay.podDisruptionBudget.maxUnavailable`
     - Maximum number/percentage of pods that may be made unavailable
     - int
     - ``1``
   * - :spelling:ignore:`hubble.relay.podDisruptionBudget.minAvailable`
     - Minimum number/percentage of pods that should remain scheduled. When it's set, maxUnavailable must be disabled by ``maxUnavailable: null``
     - string
     - ``nil``
   * - :spelling:ignore:`hubble.relay.podLabels`
     - Labels to be added to hubble-relay pods
     - object
     - ``{}``
   * - :spelling:ignore:`hubble.relay.podSecurityContext`
     - hubble-relay pod security context
     - object
     - ``{"fsGroup":65532}``
   * - :spelling:ignore:`hubble.relay.pprof.address`
     - Configure pprof listen address for hubble-relay
     - string
     - ``"localhost"``
   * - :spelling:ignore:`hubble.relay.pprof.enabled`
     - Enable pprof for hubble-relay
     - bool
     - ``false``
   * - :spelling:ignore:`hubble.relay.pprof.port`
     - Configure pprof listen port for hubble-relay
     - int
     - ``6062``
   * - :spelling:ignore:`hubble.relay.priorityClassName`
     - The priority class to use for hubble-relay
     - string
     - ``""``
   * - :spelling:ignore:`hubble.relay.prometheus`
     - Enable prometheus metrics for hubble-relay on the configured port at /metrics
     - object
     - ``{"enabled":false,"port":9966,"serviceMonitor":{"annotations":{},"enabled":false,"interval":"10s","labels":{},"metricRelabelings":null,"relabelings":null}}``
   * - :spelling:ignore:`hubble.relay.prometheus.serviceMonitor.annotations`
     - Annotations to add to ServiceMonitor hubble-relay
     - object
     - ``{}``
   * - :spelling:ignore:`hubble.relay.prometheus.serviceMonitor.enabled`
     - Enable service monitors. This requires the prometheus CRDs to be available (see https://github.com/prometheus-operator/prometheus-operator/blob/main/example/prometheus-operator-crd/monitoring.coreos.com_servicemonitors.yaml)
     - bool
     - ``false``
   * - :spelling:ignore:`hubble.relay.prometheus.serviceMonitor.interval`
     - Interval for scrape metrics.
     - string
     - ``"10s"``
   * - :spelling:ignore:`hubble.relay.prometheus.serviceMonitor.labels`
     - Labels to add to ServiceMonitor hubble-relay
     - object
     - ``{}``
   * - :spelling:ignore:`hubble.relay.prometheus.serviceMonitor.metricRelabelings`
     - Metrics relabeling configs for the ServiceMonitor hubble-relay
     - string
     - ``nil``
   * - :spelling:ignore:`hubble.relay.prometheus.serviceMonitor.relabelings`
     - Relabeling configs for the ServiceMonitor hubble-relay
     - string
     - ``nil``
   * - :spelling:ignore:`hubble.relay.replicas`
     - Number of replicas run for the hubble-relay deployment.
     - int
     - ``1``
   * - :spelling:ignore:`hubble.relay.resources`
     - Specifies the resources for the hubble-relay pods
     - object
     - ``{}``
   * - :spelling:ignore:`hubble.relay.retryTimeout`
     - Backoff duration to retry connecting to the local hubble instance in case of failure (e.g. "30s").
     - string
     - ``nil``
   * - :spelling:ignore:`hubble.relay.rollOutPods`
     - Roll out Hubble Relay pods automatically when configmap is updated.
     - bool
     - ``false``
   * - :spelling:ignore:`hubble.relay.securityContext`
     - hubble-relay container security context
     - object
     - ``{"capabilities":{"drop":["ALL"]},"runAsGroup":65532,"runAsNonRoot":true,"runAsUser":65532}``
   * - :spelling:ignore:`hubble.relay.service`
     - hubble-relay service configuration.
     - object
     - ``{"nodePort":31234,"type":"ClusterIP"}``
   * - :spelling:ignore:`hubble.relay.service.nodePort`
     - - The port to use when the service type is set to NodePort.
     - int
     - ``31234``
   * - :spelling:ignore:`hubble.relay.service.type`
     - - The type of service used for Hubble Relay access, either ClusterIP or NodePort.
     - string
     - ``"ClusterIP"``
   * - :spelling:ignore:`hubble.relay.sortBufferDrainTimeout`
     - When the per-request flows sort buffer is not full, a flow is drained every time this timeout is reached (only affects requests in follow-mode) (e.g. "1s").
     - string
     - ``nil``
   * - :spelling:ignore:`hubble.relay.sortBufferLenMax`
     - Max number of flows that can be buffered for sorting before being sent to the client (per request) (e.g. 100).
     - string
     - ``nil``
   * - :spelling:ignore:`hubble.relay.terminationGracePeriodSeconds`
     - Configure termination grace period for hubble relay Deployment.
     - int
     - ``1``
   * - :spelling:ignore:`hubble.relay.tls`
     - TLS configuration for Hubble Relay
     - object
     - ``{"client":{"cert":"","key":""},"server":{"cert":"","enabled":false,"extraDnsNames":[],"extraIpAddresses":[],"key":"","mtls":false,"relayName":"ui.hubble-relay.cilium.io"}}``
   * - :spelling:ignore:`hubble.relay.tls.client`
     - base64 encoded PEM values for the hubble-relay client certificate and private key This keypair is presented to Hubble server instances for mTLS authentication and is required when hubble.tls.enabled is true. These values need to be set manually if hubble.tls.auto.enabled is false.
     - object
     - ``{"cert":"","key":""}``
   * - :spelling:ignore:`hubble.relay.tls.server`
     - base64 encoded PEM values for the hubble-relay server certificate and private key
     - object
     - ``{"cert":"","enabled":false,"extraDnsNames":[],"extraIpAddresses":[],"key":"","mtls":false,"relayName":"ui.hubble-relay.cilium.io"}``
   * - :spelling:ignore:`hubble.relay.tls.server.extraDnsNames`
     - extra DNS names added to certificate when its auto gen
     - list
     - ``[]``
   * - :spelling:ignore:`hubble.relay.tls.server.extraIpAddresses`
     - extra IP addresses added to certificate when its auto gen
     - list
     - ``[]``
   * - :spelling:ignore:`hubble.relay.tolerations`
     - Node tolerations for pod assignment on nodes with taints ref: https://kubernetes.io/docs/concepts/scheduling-eviction/taint-and-toleration/
     - list
     - ``[]``
   * - :spelling:ignore:`hubble.relay.topologySpreadConstraints`
     - Pod topology spread constraints for hubble-relay
     - list
     - ``[]``
   * - :spelling:ignore:`hubble.relay.updateStrategy`
     - hubble-relay update strategy
     - object
     - ``{"rollingUpdate":{"maxUnavailable":1},"type":"RollingUpdate"}``
   * - :spelling:ignore:`hubble.skipUnknownCGroupIDs`
     - Skip Hubble events with unknown cgroup ids
     - bool
     - ``true``
   * - :spelling:ignore:`hubble.socketPath`
     - Unix domain socket path to listen to when Hubble is enabled.
     - string
     - ``"/var/run/cilium/hubble.sock"``
   * - :spelling:ignore:`hubble.tls`
     - TLS configuration for Hubble
     - object
     - ``{"auto":{"certManagerIssuerRef":{},"certValidityDuration":1095,"enabled":true,"method":"helm","schedule":"0 0 1 */4 *"},"enabled":true,"server":{"cert":"","extraDnsNames":[],"extraIpAddresses":[],"key":""}}``
   * - :spelling:ignore:`hubble.tls.auto`
     - Configure automatic TLS certificates generation.
     - object
     - ``{"certManagerIssuerRef":{},"certValidityDuration":1095,"enabled":true,"method":"helm","schedule":"0 0 1 */4 *"}``
   * - :spelling:ignore:`hubble.tls.auto.certManagerIssuerRef`
     - certmanager issuer used when hubble.tls.auto.method=certmanager.
     - object
     - ``{}``
   * - :spelling:ignore:`hubble.tls.auto.certValidityDuration`
     - Generated certificates validity duration in days.
     - int
     - ``1095``
   * - :spelling:ignore:`hubble.tls.auto.enabled`
     - Auto-generate certificates. When set to true, automatically generate a CA and certificates to enable mTLS between Hubble server and Hubble Relay instances. If set to false, the certs for Hubble server need to be provided by setting appropriate values below.
     - bool
     - ``true``
   * - :spelling:ignore:`hubble.tls.auto.method`
     - Set the method to auto-generate certificates. Supported values: - helm:         This method uses Helm to generate all certificates. - cronJob:      This method uses a Kubernetes CronJob the generate any                 certificates not provided by the user at installation                 time. - certmanager:  This method use cert-manager to generate & rotate certificates.
     - string
     - ``"helm"``
   * - :spelling:ignore:`hubble.tls.auto.schedule`
     - Schedule for certificates regeneration (regardless of their expiration date). Only used if method is "cronJob". If nil, then no recurring job will be created. Instead, only the one-shot job is deployed to generate the certificates at installation time.  Defaults to midnight of the first day of every fourth month. For syntax, see https://kubernetes.io/docs/concepts/workloads/controllers/cron-jobs/#schedule-syntax
     - string
     - ``"0 0 1 */4 *"``
   * - :spelling:ignore:`hubble.tls.enabled`
     - Enable mutual TLS for listenAddress. Setting this value to false is highly discouraged as the Hubble API provides access to potentially sensitive network flow metadata and is exposed on the host network.
     - bool
     - ``true``
   * - :spelling:ignore:`hubble.tls.server`
     - base64 encoded PEM values for the Hubble server certificate and private key
     - object
     - ``{"cert":"","extraDnsNames":[],"extraIpAddresses":[],"key":""}``
   * - :spelling:ignore:`hubble.tls.server.extraDnsNames`
     - Extra DNS names added to certificate when it's auto generated
     - list
     - ``[]``
   * - :spelling:ignore:`hubble.tls.server.extraIpAddresses`
     - Extra IP addresses added to certificate when it's auto generated
     - list
     - ``[]``
   * - :spelling:ignore:`hubble.ui.affinity`
     - Affinity for hubble-ui
     - object
     - ``{}``
   * - :spelling:ignore:`hubble.ui.annotations`
     - Annotations to be added to all top-level hubble-ui objects (resources under templates/hubble-ui)
     - object
     - ``{}``
   * - :spelling:ignore:`hubble.ui.backend.extraEnv`
     - Additional hubble-ui backend environment variables.
     - list
     - ``[]``
   * - :spelling:ignore:`hubble.ui.backend.extraVolumeMounts`
     - Additional hubble-ui backend volumeMounts.
     - list
     - ``[]``
   * - :spelling:ignore:`hubble.ui.backend.extraVolumes`
     - Additional hubble-ui backend volumes.
     - list
     - ``[]``
   * - :spelling:ignore:`hubble.ui.backend.image`
     - Hubble-ui backend image.
     - object
     - ``{"digest":"sha256:1f86f3400827a0451e6332262467f894eeb7caf0eb8779bd951e2caa9d027cbe","override":null,"pullPolicy":"Always","repository":"quay.io/cilium/hubble-ui-backend","tag":"v0.12.1","useDigest":true}``
   * - :spelling:ignore:`hubble.ui.backend.livenessProbe.enabled`
     - Enable liveness probe for Hubble-ui backend (requires Hubble-ui 0.12+)
     - bool
     - ``false``
   * - :spelling:ignore:`hubble.ui.backend.readinessProbe.enabled`
     - Enable readiness probe for Hubble-ui backend (requires Hubble-ui 0.12+)
     - bool
     - ``false``
   * - :spelling:ignore:`hubble.ui.backend.resources`
     - Resource requests and limits for the 'backend' container of the 'hubble-ui' deployment.
     - object
     - ``{}``
   * - :spelling:ignore:`hubble.ui.backend.securityContext`
     - Hubble-ui backend security context.
     - object
     - ``{}``
   * - :spelling:ignore:`hubble.ui.baseUrl`
     - Defines base url prefix for all hubble-ui http requests. It needs to be changed in case if ingress for hubble-ui is configured under some sub-path. Trailing ``/`` is required for custom path, ex. ``/service-map/``
     - string
     - ``"/"``
   * - :spelling:ignore:`hubble.ui.enabled`
     - Whether to enable the Hubble UI.
     - bool
     - ``false``
   * - :spelling:ignore:`hubble.ui.frontend.extraEnv`
     - Additional hubble-ui frontend environment variables.
     - list
     - ``[]``
   * - :spelling:ignore:`hubble.ui.frontend.extraVolumeMounts`
     - Additional hubble-ui frontend volumeMounts.
     - list
     - ``[]``
   * - :spelling:ignore:`hubble.ui.frontend.extraVolumes`
     - Additional hubble-ui frontend volumes.
     - list
     - ``[]``
   * - :spelling:ignore:`hubble.ui.frontend.image`
     - Hubble-ui frontend image.
     - object
     - ``{"digest":"sha256:9e5f81ee747866480ea1ac4630eb6975ff9227f9782b7c93919c081c33f38267","override":null,"pullPolicy":"Always","repository":"quay.io/cilium/hubble-ui","tag":"v0.12.1","useDigest":true}``
   * - :spelling:ignore:`hubble.ui.frontend.resources`
     - Resource requests and limits for the 'frontend' container of the 'hubble-ui' deployment.
     - object
     - ``{}``
   * - :spelling:ignore:`hubble.ui.frontend.securityContext`
     - Hubble-ui frontend security context.
     - object
     - ``{}``
   * - :spelling:ignore:`hubble.ui.frontend.server.ipv6`
     - Controls server listener for ipv6
     - object
     - ``{"enabled":true}``
   * - :spelling:ignore:`hubble.ui.ingress`
     - hubble-ui ingress configuration.
     - object
     - ``{"annotations":{},"className":"","enabled":false,"hosts":["chart-example.local"],"labels":{},"tls":[]}``
   * - :spelling:ignore:`hubble.ui.nodeSelector`
     - Node labels for pod assignment ref: https://kubernetes.io/docs/concepts/scheduling-eviction/assign-pod-node/#nodeselector
     - object
     - ``{"kubernetes.io/os":"linux"}``
   * - :spelling:ignore:`hubble.ui.podAnnotations`
     - Annotations to be added to hubble-ui pods
     - object
     - ``{}``
   * - :spelling:ignore:`hubble.ui.podDisruptionBudget.enabled`
     - enable PodDisruptionBudget ref: https://kubernetes.io/docs/concepts/workloads/pods/disruptions/
     - bool
     - ``false``
   * - :spelling:ignore:`hubble.ui.podDisruptionBudget.maxUnavailable`
     - Maximum number/percentage of pods that may be made unavailable
     - int
     - ``1``
   * - :spelling:ignore:`hubble.ui.podDisruptionBudget.minAvailable`
     - Minimum number/percentage of pods that should remain scheduled. When it's set, maxUnavailable must be disabled by ``maxUnavailable: null``
     - string
     - ``nil``
   * - :spelling:ignore:`hubble.ui.podLabels`
     - Labels to be added to hubble-ui pods
     - object
     - ``{}``
   * - :spelling:ignore:`hubble.ui.priorityClassName`
     - The priority class to use for hubble-ui
     - string
     - ``""``
   * - :spelling:ignore:`hubble.ui.replicas`
     - The number of replicas of Hubble UI to deploy.
     - int
     - ``1``
   * - :spelling:ignore:`hubble.ui.rollOutPods`
     - Roll out Hubble-ui pods automatically when configmap is updated.
     - bool
     - ``false``
   * - :spelling:ignore:`hubble.ui.securityContext`
     - Security context to be added to Hubble UI pods
     - object
     - ``{"fsGroup":1001,"runAsGroup":1001,"runAsUser":1001}``
   * - :spelling:ignore:`hubble.ui.service`
     - hubble-ui service configuration.
     - object
     - ``{"annotations":{},"nodePort":31235,"type":"ClusterIP"}``
   * - :spelling:ignore:`hubble.ui.service.annotations`
     - Annotations to be added for the Hubble UI service
     - object
     - ``{}``
   * - :spelling:ignore:`hubble.ui.service.nodePort`
     - - The port to use when the service type is set to NodePort.
     - int
     - ``31235``
   * - :spelling:ignore:`hubble.ui.service.type`
     - - The type of service used for Hubble UI access, either ClusterIP or NodePort.
     - string
     - ``"ClusterIP"``
   * - :spelling:ignore:`hubble.ui.standalone.enabled`
     - When true, it will allow installing the Hubble UI only, without checking dependencies. It is useful if a cluster already has cilium and Hubble relay installed and you just want Hubble UI to be deployed. When installed via helm, installing UI should be done via ``helm upgrade`` and when installed via the cilium cli, then ``cilium hubble enable --ui``
     - bool
     - ``false``
   * - :spelling:ignore:`hubble.ui.standalone.tls.certsVolume`
     - When deploying Hubble UI in standalone, with tls enabled for Hubble relay, it is required to provide a volume for mounting the client certificates.
     - object
     - ``{}``
   * - :spelling:ignore:`hubble.ui.tls.client`
     - base64 encoded PEM values used to connect to hubble-relay This keypair is presented to Hubble Relay instances for mTLS authentication and is required when hubble.relay.tls.server.enabled is true. These values need to be set manually if hubble.tls.auto.enabled is false.
     - object
     - ``{"cert":"","key":""}``
   * - :spelling:ignore:`hubble.ui.tolerations`
     - Node tolerations for pod assignment on nodes with taints ref: https://kubernetes.io/docs/concepts/scheduling-eviction/taint-and-toleration/
     - list
     - ``[]``
   * - :spelling:ignore:`hubble.ui.topologySpreadConstraints`
     - Pod topology spread constraints for hubble-ui
     - list
     - ``[]``
   * - :spelling:ignore:`hubble.ui.updateStrategy`
     - hubble-ui update strategy.
     - object
     - ``{"rollingUpdate":{"maxUnavailable":1},"type":"RollingUpdate"}``
   * - :spelling:ignore:`identityAllocationMode`
     - Method to use for identity allocation (\ ``crd`` or ``kvstore``\ ).
     - string
     - ``"crd"``
   * - :spelling:ignore:`identityChangeGracePeriod`
     - Time to wait before using new identity on endpoint identity change.
     - string
     - ``"5s"``
   * - :spelling:ignore:`image`
     - Agent container image.
     - object
     - ``{"digest":"","override":null,"pullPolicy":"Always","repository":"quay.io/isovalent-dev/cilium-ci","tag":"latest","useDigest":false}``
   * - :spelling:ignore:`imagePullSecrets`
     - Configure image pull secrets for pulling container images
     - string
     - ``nil``
   * - :spelling:ignore:`ingressController.default`
     - Set cilium ingress controller to be the default ingress controller This will let cilium ingress controller route entries without ingress class set
     - bool
     - ``false``
   * - :spelling:ignore:`ingressController.defaultSecretName`
     - Default secret name for ingresses without .spec.tls[].secretName set.
     - string
     - ``nil``
   * - :spelling:ignore:`ingressController.defaultSecretNamespace`
     - Default secret namespace for ingresses without .spec.tls[].secretName set.
     - string
     - ``nil``
   * - :spelling:ignore:`ingressController.enableProxyProtocol`
     - Enable proxy protocol for all Ingress listeners. Note that *only* Proxy protocol traffic will be accepted once this is enabled.
     - bool
     - ``false``
   * - :spelling:ignore:`ingressController.enabled`
     - Enable cilium ingress controller This will automatically set enable-envoy-config as well.
     - bool
     - ``false``
   * - :spelling:ignore:`ingressController.enforceHttps`
     - Enforce https for host having matching TLS host in Ingress. Incoming traffic to http listener will return 308 http error code with respective location in header.
     - bool
     - ``true``
   * - :spelling:ignore:`ingressController.ingressLBAnnotationPrefixes`
     - IngressLBAnnotations are the annotation prefixes, which are used to filter annotations to propagate from Ingress to the Load Balancer service
     - list
     - ``["service.beta.kubernetes.io","service.kubernetes.io","cloud.google.com"]``
   * - :spelling:ignore:`ingressController.loadbalancerMode`
     - Default ingress load balancer mode Supported values: shared, dedicated For granular control, use the following annotations on the ingress resource ingress.cilium.io/loadbalancer-mode: shared
     - string
     - ``"dedicated"``
   * - :spelling:ignore:`ingressController.secretsNamespace`
     - SecretsNamespace is the namespace in which envoy SDS will retrieve TLS secrets from.
     - object
     - ``{"create":true,"name":"cilium-secrets","sync":true}``
   * - :spelling:ignore:`ingressController.secretsNamespace.create`
     - Create secrets namespace for Ingress.
     - bool
     - ``true``
   * - :spelling:ignore:`ingressController.secretsNamespace.name`
     - Name of Ingress secret namespace.
     - string
     - ``"cilium-secrets"``
   * - :spelling:ignore:`ingressController.secretsNamespace.sync`
     - Enable secret sync, which will make sure all TLS secrets used by Ingress are synced to secretsNamespace.name. If disabled, TLS secrets must be maintained externally.
     - bool
     - ``true``
   * - :spelling:ignore:`ingressController.service`
     - Load-balancer service in shared mode. This is a single load-balancer service for all Ingress resources.
     - object
     - ``{"allocateLoadBalancerNodePorts":null,"annotations":{},"insecureNodePort":null,"labels":{},"loadBalancerClass":null,"loadBalancerIP":null,"name":"cilium-ingress","secureNodePort":null,"type":"LoadBalancer"}``
   * - :spelling:ignore:`ingressController.service.allocateLoadBalancerNodePorts`
     - Configure if node port allocation is required for LB service ref: https://kubernetes.io/docs/concepts/services-networking/service/#load-balancer-nodeport-allocation
     - string
     - ``nil``
   * - :spelling:ignore:`ingressController.service.annotations`
     - Annotations to be added for the shared LB service
     - object
     - ``{}``
   * - :spelling:ignore:`ingressController.service.insecureNodePort`
     - Configure a specific nodePort for insecure HTTP traffic on the shared LB service
     - string
     - ``nil``
   * - :spelling:ignore:`ingressController.service.labels`
     - Labels to be added for the shared LB service
     - object
     - ``{}``
   * - :spelling:ignore:`ingressController.service.loadBalancerClass`
     - Configure a specific loadBalancerClass on the shared LB service (requires Kubernetes 1.24+)
     - string
     - ``nil``
   * - :spelling:ignore:`ingressController.service.loadBalancerIP`
     - Configure a specific loadBalancerIP on the shared LB service
     - string
     - ``nil``
   * - :spelling:ignore:`ingressController.service.name`
     - Service name
     - string
     - ``"cilium-ingress"``
   * - :spelling:ignore:`ingressController.service.secureNodePort`
     - Configure a specific nodePort for secure HTTPS traffic on the shared LB service
     - string
     - ``nil``
   * - :spelling:ignore:`ingressController.service.type`
     - Service type for the shared LB service
     - string
     - ``"LoadBalancer"``
   * - :spelling:ignore:`installNoConntrackIptablesRules`
     - Install Iptables rules to skip netfilter connection tracking on all pod traffic. This option is only effective when Cilium is running in direct routing and full KPR mode. Moreover, this option cannot be enabled when Cilium is running in a managed Kubernetes environment or in a chained CNI setup.
     - bool
     - ``false``
   * - :spelling:ignore:`ipMasqAgent`
     - Configure the eBPF-based ip-masq-agent
     - object
     - ``{"enabled":false}``
   * - :spelling:ignore:`ipam.ciliumNodeUpdateRate`
     - Maximum rate at which the CiliumNode custom resource is updated.
     - string
     - ``"15s"``
   * - :spelling:ignore:`ipam.mode`
     - Configure IP Address Management mode. ref: https://docs.cilium.io/en/stable/network/concepts/ipam/
     - string
     - ``"cluster-pool"``
   * - :spelling:ignore:`ipam.operator.autoCreateCiliumPodIPPools`
     - IP pools to auto-create in multi-pool IPAM mode.
     - object
     - ``{}``
   * - :spelling:ignore:`ipam.operator.clusterPoolIPv4MaskSize`
     - IPv4 CIDR mask size to delegate to individual nodes for IPAM.
     - int
     - ``24``
   * - :spelling:ignore:`ipam.operator.clusterPoolIPv4PodCIDRList`
     - IPv4 CIDR list range to delegate to individual nodes for IPAM.
     - list
     - ``["10.0.0.0/8"]``
   * - :spelling:ignore:`ipam.operator.clusterPoolIPv6MaskSize`
     - IPv6 CIDR mask size to delegate to individual nodes for IPAM.
     - int
     - ``120``
   * - :spelling:ignore:`ipam.operator.clusterPoolIPv6PodCIDRList`
     - IPv6 CIDR list range to delegate to individual nodes for IPAM.
     - list
     - ``["fd00::/104"]``
   * - :spelling:ignore:`ipam.operator.externalAPILimitBurstSize`
     - The maximum burst size when rate limiting access to external APIs. Also known as the token bucket capacity.
     - string
     - ``20``
   * - :spelling:ignore:`ipam.operator.externalAPILimitQPS`
     - The maximum queries per second when rate limiting access to external APIs. Also known as the bucket refill rate, which is used to refill the bucket up to the burst size capacity.
     - string
     - ``4.0``
   * - :spelling:ignore:`ipv4.enabled`
     - Enable IPv4 support.
     - bool
     - ``true``
   * - :spelling:ignore:`ipv4NativeRoutingCIDR`
     - Allows to explicitly specify the IPv4 CIDR for native routing. When specified, Cilium assumes networking for this CIDR is preconfigured and hands traffic destined for that range to the Linux network stack without applying any SNAT. Generally speaking, specifying a native routing CIDR implies that Cilium can depend on the underlying networking stack to route packets to their destination. To offer a concrete example, if Cilium is configured to use direct routing and the Kubernetes CIDR is included in the native routing CIDR, the user must configure the routes to reach pods, either manually or by setting the auto-direct-node-routes flag.
     - string
     - ``""``
   * - :spelling:ignore:`ipv6.enabled`
     - Enable IPv6 support.
     - bool
     - ``false``
   * - :spelling:ignore:`ipv6NativeRoutingCIDR`
     - Allows to explicitly specify the IPv6 CIDR for native routing. When specified, Cilium assumes networking for this CIDR is preconfigured and hands traffic destined for that range to the Linux network stack without applying any SNAT. Generally speaking, specifying a native routing CIDR implies that Cilium can depend on the underlying networking stack to route packets to their destination. To offer a concrete example, if Cilium is configured to use direct routing and the Kubernetes CIDR is included in the native routing CIDR, the user must configure the routes to reach pods, either manually or by setting the auto-direct-node-routes flag.
     - string
     - ``""``
   * - :spelling:ignore:`k8s`
     - Configure Kubernetes specific configuration
     - object
     - ``{}``
   * - :spelling:ignore:`k8sClientRateLimit`
     - Configure the client side rate limit for the agent and operator  If the amount of requests to the Kubernetes API server exceeds the configured rate limit, the agent and operator will start to throttle requests by delaying them until there is budget or the request times out.
     - object
     - ``{"burst":10,"qps":5}``
   * - :spelling:ignore:`k8sClientRateLimit.burst`
     - The burst request rate in requests per second. The rate limiter will allow short bursts with a higher rate.
     - int
     - ``10``
   * - :spelling:ignore:`k8sClientRateLimit.qps`
     - The sustained request rate in requests per second.
     - int
     - ``5``
   * - :spelling:ignore:`k8sNetworkPolicy.enabled`
     - Enable support for K8s NetworkPolicy
     - bool
     - ``true``
   * - :spelling:ignore:`k8sServiceHost`
     - Kubernetes service host
     - string
     - ``""``
   * - :spelling:ignore:`k8sServicePort`
     - Kubernetes service port
     - string
     - ``""``
   * - :spelling:ignore:`keepDeprecatedLabels`
     - Keep the deprecated selector labels when deploying Cilium DaemonSet.
     - bool
     - ``false``
   * - :spelling:ignore:`keepDeprecatedProbes`
     - Keep the deprecated probes when deploying Cilium DaemonSet
     - bool
     - ``false``
   * - :spelling:ignore:`kubeConfigPath`
     - Kubernetes config path
     - string
     - ``"~/.kube/config"``
   * - :spelling:ignore:`kubeProxyReplacementHealthzBindAddr`
     - healthz server bind address for the kube-proxy replacement. To enable set the value to '0.0.0.0:10256' for all ipv4 addresses and this '[::]:10256' for all ipv6 addresses. By default it is disabled.
     - string
     - ``""``
   * - :spelling:ignore:`l2NeighDiscovery.enabled`
     - Enable L2 neighbor discovery in the agent
     - bool
     - ``true``
   * - :spelling:ignore:`l2NeighDiscovery.refreshPeriod`
     - Override the agent's default neighbor resolution refresh period.
     - string
     - ``"30s"``
   * - :spelling:ignore:`l2announcements`
     - Configure L2 announcements
     - object
     - ``{"enabled":false}``
   * - :spelling:ignore:`l2announcements.enabled`
     - Enable L2 announcements
     - bool
     - ``false``
   * - :spelling:ignore:`l2podAnnouncements`
     - Configure L2 pod announcements
     - object
     - ``{"enabled":false,"interface":"eth0"}``
   * - :spelling:ignore:`l2podAnnouncements.enabled`
     - Enable L2 pod announcements
     - bool
     - ``false``
   * - :spelling:ignore:`l2podAnnouncements.interface`
     - Interface used for sending Gratuitous ARP pod announcements
     - string
     - ``"eth0"``
   * - :spelling:ignore:`l7Proxy`
     - Enable Layer 7 network policy.
     - bool
     - ``true``
   * - :spelling:ignore:`livenessProbe.failureThreshold`
     - failure threshold of liveness probe
     - int
     - ``10``
   * - :spelling:ignore:`livenessProbe.periodSeconds`
     - interval between checks of the liveness probe
     - int
     - ``30``
   * - :spelling:ignore:`loadBalancer`
     - Configure service load balancing
     - object
     - ``{"l7":{"algorithm":"round_robin","backend":"disabled","ports":[]}}``
   * - :spelling:ignore:`loadBalancer.l7`
     - L7 LoadBalancer
     - object
     - ``{"algorithm":"round_robin","backend":"disabled","ports":[]}``
   * - :spelling:ignore:`loadBalancer.l7.algorithm`
     - Default LB algorithm The default LB algorithm to be used for services, which can be overridden by the service annotation (e.g. service.cilium.io/lb-l7-algorithm) Applicable values: round_robin, least_request, random
     - string
     - ``"round_robin"``
   * - :spelling:ignore:`loadBalancer.l7.backend`
     - Enable L7 service load balancing via envoy proxy. The request to a k8s service, which has specific annotation e.g. service.cilium.io/lb-l7, will be forwarded to the local backend proxy to be load balanced to the service endpoints. Please refer to docs for supported annotations for more configuration.  Applicable values:   - envoy: Enable L7 load balancing via envoy proxy. This will automatically set enable-envoy-config as well.   - disabled: Disable L7 load balancing by way of service annotation.
     - string
     - ``"disabled"``
   * - :spelling:ignore:`loadBalancer.l7.ports`
     - List of ports from service to be automatically redirected to above backend. Any service exposing one of these ports will be automatically redirected. Fine-grained control can be achieved by using the service annotation.
     - list
     - ``[]``
   * - :spelling:ignore:`localRedirectPolicy`
     - Enable Local Redirect Policy.
     - bool
     - ``false``
   * - :spelling:ignore:`logSystemLoad`
     - Enables periodic logging of system load
     - bool
     - ``false``
   * - :spelling:ignore:`maglev`
     - Configure maglev consistent hashing
     - object
     - ``{}``
   * - :spelling:ignore:`monitor`
     - cilium-monitor sidecar.
     - object
     - ``{"enabled":false}``
   * - :spelling:ignore:`monitor.enabled`
     - Enable the cilium-monitor sidecar.
     - bool
     - ``false``
   * - :spelling:ignore:`name`
     - Agent container name.
     - string
     - ``"cilium"``
   * - :spelling:ignore:`nat46x64Gateway`
     - Configure standalone NAT46/NAT64 gateway
     - object
     - ``{"enabled":false}``
   * - :spelling:ignore:`nat46x64Gateway.enabled`
     - Enable RFC8215-prefixed translation
     - bool
     - ``false``
   * - :spelling:ignore:`nodePort`
     - Configure N-S k8s service loadbalancing
     - object
     - ``{"autoProtectPortRange":true,"bindProtection":true,"enableHealthCheck":true,"enableHealthCheckLoadBalancerIP":false,"enabled":false}``
   * - :spelling:ignore:`nodePort.autoProtectPortRange`
     - Append NodePort range to ip_local_reserved_ports if clash with ephemeral ports is detected.
     - bool
     - ``true``
   * - :spelling:ignore:`nodePort.bindProtection`
     - Set to true to prevent applications binding to service ports.
     - bool
     - ``true``
   * - :spelling:ignore:`nodePort.enableHealthCheck`
     - Enable healthcheck nodePort server for NodePort services
     - bool
     - ``true``
   * - :spelling:ignore:`nodePort.enableHealthCheckLoadBalancerIP`
     - Enable access of the healthcheck nodePort on the LoadBalancerIP. Needs EnableHealthCheck to be enabled
     - bool
     - ``false``
   * - :spelling:ignore:`nodePort.enabled`
     - Enable the Cilium NodePort service implementation.
     - bool
     - ``false``
   * - :spelling:ignore:`nodeSelector`
     - Node selector for cilium-agent.
     - object
     - ``{"kubernetes.io/os":"linux"}``
   * - :spelling:ignore:`nodeinit.affinity`
     - Affinity for cilium-nodeinit
     - object
     - ``{}``
   * - :spelling:ignore:`nodeinit.annotations`
     - Annotations to be added to all top-level nodeinit objects (resources under templates/cilium-nodeinit)
     - object
     - ``{}``
   * - :spelling:ignore:`nodeinit.bootstrapFile`
     - bootstrapFile is the location of the file where the bootstrap timestamp is written by the node-init DaemonSet
     - string
     - ``"/tmp/cilium-bootstrap.d/cilium-bootstrap-time"``
   * - :spelling:ignore:`nodeinit.enabled`
     - Enable the node initialization DaemonSet
     - bool
     - ``false``
   * - :spelling:ignore:`nodeinit.extraEnv`
     - Additional nodeinit environment variables.
     - list
     - ``[]``
   * - :spelling:ignore:`nodeinit.extraVolumeMounts`
     - Additional nodeinit volumeMounts.
     - list
     - ``[]``
   * - :spelling:ignore:`nodeinit.extraVolumes`
     - Additional nodeinit volumes.
     - list
     - ``[]``
   * - :spelling:ignore:`nodeinit.image`
     - node-init image.
     - object
     - ``{"override":null,"pullPolicy":"Always","repository":"quay.io/cilium/startup-script","tag":"62093c5c233ea914bfa26a10ba41f8780d9b737f"}``
   * - :spelling:ignore:`nodeinit.nodeSelector`
     - Node labels for nodeinit pod assignment ref: https://kubernetes.io/docs/concepts/scheduling-eviction/assign-pod-node/#nodeselector
     - object
     - ``{"kubernetes.io/os":"linux"}``
   * - :spelling:ignore:`nodeinit.podAnnotations`
     - Annotations to be added to node-init pods.
     - object
     - ``{}``
   * - :spelling:ignore:`nodeinit.podLabels`
     - Labels to be added to node-init pods.
     - object
     - ``{}``
   * - :spelling:ignore:`nodeinit.prestop`
     - prestop offers way to customize prestop nodeinit script (pre and post position)
     - object
     - ``{"postScript":"","preScript":""}``
   * - :spelling:ignore:`nodeinit.priorityClassName`
     - The priority class to use for the nodeinit pod.
     - string
     - ``""``
   * - :spelling:ignore:`nodeinit.resources`
     - nodeinit resource limits & requests ref: https://kubernetes.io/docs/concepts/configuration/manage-resources-containers/
     - object
     - ``{"requests":{"cpu":"100m","memory":"100Mi"}}``
   * - :spelling:ignore:`nodeinit.securityContext`
     - Security context to be added to nodeinit pods.
     - object
     - ``{"capabilities":{"add":["SYS_MODULE","NET_ADMIN","SYS_ADMIN","SYS_CHROOT","SYS_PTRACE"]},"privileged":false,"seLinuxOptions":{"level":"s0","type":"spc_t"}}``
   * - :spelling:ignore:`nodeinit.startup`
     - startup offers way to customize startup nodeinit script (pre and post position)
     - object
     - ``{"postScript":"","preScript":""}``
   * - :spelling:ignore:`nodeinit.tolerations`
     - Node tolerations for nodeinit scheduling to nodes with taints ref: https://kubernetes.io/docs/concepts/scheduling-eviction/taint-and-toleration/
     - list
     - ``[{"operator":"Exists"}]``
   * - :spelling:ignore:`nodeinit.updateStrategy`
     - node-init update strategy
     - object
     - ``{"type":"RollingUpdate"}``
   * - :spelling:ignore:`operator.affinity`
     - Affinity for cilium-operator
     - object
     - ``{"podAntiAffinity":{"requiredDuringSchedulingIgnoredDuringExecution":[{"labelSelector":{"matchLabels":{"io.cilium/app":"operator"}},"topologyKey":"kubernetes.io/hostname"}]}}``
   * - :spelling:ignore:`operator.annotations`
     - Annotations to be added to all top-level cilium-operator objects (resources under templates/cilium-operator)
     - object
     - ``{}``
   * - :spelling:ignore:`operator.dashboards`
     - Grafana dashboards for cilium-operator grafana can import dashboards based on the label and value ref: https://github.com/grafana/helm-charts/tree/main/charts/grafana#sidecar-for-dashboards
     - object
     - ``{"annotations":{},"enabled":false,"label":"grafana_dashboard","labelValue":"1","namespace":null}``
   * - :spelling:ignore:`operator.dnsPolicy`
     - DNS policy for Cilium operator pods. Ref: https://kubernetes.io/docs/concepts/services-networking/dns-pod-service/#pod-s-dns-policy
     - string
     - ``""``
   * - :spelling:ignore:`operator.enabled`
     - Enable the cilium-operator component (required).
     - bool
     - ``true``
   * - :spelling:ignore:`operator.endpointGCInterval`
     - Interval for endpoint garbage collection.
     - string
     - ``"5m0s"``
   * - :spelling:ignore:`operator.extraArgs`
     - Additional cilium-operator container arguments.
     - list
     - ``[]``
   * - :spelling:ignore:`operator.extraEnv`
     - Additional cilium-operator environment variables.
     - list
     - ``[]``
   * - :spelling:ignore:`operator.extraHostPathMounts`
     - Additional cilium-operator hostPath mounts.
     - list
     - ``[]``
   * - :spelling:ignore:`operator.extraVolumeMounts`
     - Additional cilium-operator volumeMounts.
     - list
     - ``[]``
   * - :spelling:ignore:`operator.extraVolumes`
     - Additional cilium-operator volumes.
     - list
     - ``[]``
   * - :spelling:ignore:`operator.identityGCInterval`
     - Interval for identity garbage collection.
     - string
     - ``"15m0s"``
   * - :spelling:ignore:`operator.identityHeartbeatTimeout`
     - Timeout for identity heartbeats.
     - string
     - ``"30m0s"``
   * - :spelling:ignore:`operator.image`
     - cilium-operator image.
     - object
     - ``{"alibabacloudDigest":"","awsDigest":"","azureDigest":"","genericDigest":"","override":null,"pullPolicy":"Always","repository":"quay.io/isovalent-dev/operator","suffix":"-ci","tag":"latest","useDigest":false}``
   * - :spelling:ignore:`operator.nodeGCInterval`
     - Interval for cilium node garbage collection.
     - string
     - ``"5m0s"``
   * - :spelling:ignore:`operator.nodeSelector`
     - Node labels for cilium-operator pod assignment ref: https://kubernetes.io/docs/concepts/scheduling-eviction/assign-pod-node/#nodeselector
     - object
     - ``{"kubernetes.io/os":"linux"}``
   * - :spelling:ignore:`operator.podAnnotations`
     - Annotations to be added to cilium-operator pods
     - object
     - ``{}``
   * - :spelling:ignore:`operator.podDisruptionBudget.enabled`
     - enable PodDisruptionBudget ref: https://kubernetes.io/docs/concepts/workloads/pods/disruptions/
     - bool
     - ``false``
   * - :spelling:ignore:`operator.podDisruptionBudget.maxUnavailable`
     - Maximum number/percentage of pods that may be made unavailable
     - int
     - ``1``
   * - :spelling:ignore:`operator.podDisruptionBudget.minAvailable`
     - Minimum number/percentage of pods that should remain scheduled. When it's set, maxUnavailable must be disabled by ``maxUnavailable: null``
     - string
     - ``nil``
   * - :spelling:ignore:`operator.podLabels`
     - Labels to be added to cilium-operator pods
     - object
     - ``{}``
   * - :spelling:ignore:`operator.podSecurityContext`
     - Security context to be added to cilium-operator pods
     - object
     - ``{}``
   * - :spelling:ignore:`operator.pprof.address`
     - Configure pprof listen address for cilium-operator
     - string
     - ``"localhost"``
   * - :spelling:ignore:`operator.pprof.enabled`
     - Enable pprof for cilium-operator
     - bool
     - ``false``
   * - :spelling:ignore:`operator.pprof.port`
     - Configure pprof listen port for cilium-operator
     - int
     - ``6061``
   * - :spelling:ignore:`operator.priorityClassName`
     - The priority class to use for cilium-operator
     - string
     - ``""``
   * - :spelling:ignore:`operator.prometheus`
     - Enable prometheus metrics for cilium-operator on the configured port at /metrics
     - object
     - ``{"enabled":true,"port":9963,"serviceMonitor":{"annotations":{},"enabled":false,"interval":"10s","jobLabel":"","labels":{},"metricRelabelings":null,"relabelings":null}}``
   * - :spelling:ignore:`operator.prometheus.serviceMonitor.annotations`
     - Annotations to add to ServiceMonitor cilium-operator
     - object
     - ``{}``
   * - :spelling:ignore:`operator.prometheus.serviceMonitor.enabled`
     - Enable service monitors. This requires the prometheus CRDs to be available (see https://github.com/prometheus-operator/prometheus-operator/blob/main/example/prometheus-operator-crd/monitoring.coreos.com_servicemonitors.yaml)
     - bool
     - ``false``
   * - :spelling:ignore:`operator.prometheus.serviceMonitor.interval`
     - Interval for scrape metrics.
     - string
     - ``"10s"``
   * - :spelling:ignore:`operator.prometheus.serviceMonitor.jobLabel`
     - jobLabel to add for ServiceMonitor cilium-operator
     - string
     - ``""``
   * - :spelling:ignore:`operator.prometheus.serviceMonitor.labels`
     - Labels to add to ServiceMonitor cilium-operator
     - object
     - ``{}``
   * - :spelling:ignore:`operator.prometheus.serviceMonitor.metricRelabelings`
     - Metrics relabeling configs for the ServiceMonitor cilium-operator
     - string
     - ``nil``
   * - :spelling:ignore:`operator.prometheus.serviceMonitor.relabelings`
     - Relabeling configs for the ServiceMonitor cilium-operator
     - string
     - ``nil``
   * - :spelling:ignore:`operator.removeNodeTaints`
     - Remove Cilium node taint from Kubernetes nodes that have a healthy Cilium pod running.
     - bool
     - ``true``
   * - :spelling:ignore:`operator.replicas`
     - Number of replicas to run for the cilium-operator deployment
     - int
     - ``2``
   * - :spelling:ignore:`operator.resources`
     - cilium-operator resource limits & requests ref: https://kubernetes.io/docs/concepts/configuration/manage-resources-containers/
     - object
     - ``{}``
   * - :spelling:ignore:`operator.rollOutPods`
     - Roll out cilium-operator pods automatically when configmap is updated.
     - bool
     - ``false``
   * - :spelling:ignore:`operator.securityContext`
     - Security context to be added to cilium-operator pods
     - object
     - ``{}``
   * - :spelling:ignore:`operator.setNodeNetworkStatus`
     - Set Node condition NetworkUnavailable to 'false' with the reason 'CiliumIsUp' for nodes that have a healthy Cilium pod.
     - bool
     - ``true``
   * - :spelling:ignore:`operator.setNodeTaints`
     - Taint nodes where Cilium is scheduled but not running. This prevents pods from being scheduled to nodes where Cilium is not the default CNI provider.
     - string
     - same as removeNodeTaints
   * - :spelling:ignore:`operator.skipCNPStatusStartupClean`
     - Skip CNP node status clean up at operator startup.
     - bool
     - ``false``
   * - :spelling:ignore:`operator.skipCRDCreation`
     - Skip CRDs creation for cilium-operator
     - bool
     - ``false``
   * - :spelling:ignore:`operator.tolerations`
     - Node tolerations for cilium-operator scheduling to nodes with taints ref: https://kubernetes.io/docs/concepts/scheduling-eviction/taint-and-toleration/
     - list
     - ``[{"operator":"Exists"}]``
   * - :spelling:ignore:`operator.topologySpreadConstraints`
     - Pod topology spread constraints for cilium-operator
     - list
     - ``[]``
   * - :spelling:ignore:`operator.unmanagedPodWatcher.intervalSeconds`
     - Interval, in seconds, to check if there are any pods that are not managed by Cilium.
     - int
     - ``15``
   * - :spelling:ignore:`operator.unmanagedPodWatcher.restart`
     - Restart any pod that are not managed by Cilium.
     - bool
     - ``true``
   * - :spelling:ignore:`operator.updateStrategy`
     - cilium-operator update strategy
     - object
     - ``{"rollingUpdate":{"maxSurge":"25%","maxUnavailable":"50%"},"type":"RollingUpdate"}``
   * - :spelling:ignore:`pmtuDiscovery.enabled`
     - Enable path MTU discovery to send ICMP fragmentation-needed replies to the client.
     - bool
     - ``false``
   * - :spelling:ignore:`podAnnotations`
     - Annotations to be added to agent pods
     - object
     - ``{}``
   * - :spelling:ignore:`podLabels`
     - Labels to be added to agent pods
     - object
     - ``{}``
   * - :spelling:ignore:`podSecurityContext`
     - Security Context for cilium-agent pods.
     - object
     - ``{}``
   * - :spelling:ignore:`policyCIDRMatchMode`
     - policyCIDRMatchMode is a list of entities that may be selected by CIDR selector. The possible value is "nodes".
     - string
     - ``nil``
   * - :spelling:ignore:`policyEnforcementMode`
     - The agent can be put into one of the three policy enforcement modes: default, always and never. ref: https://docs.cilium.io/en/stable/security/policy/intro/#policy-enforcement-modes
     - string
     - ``"default"``
   * - :spelling:ignore:`pprof.address`
     - Configure pprof listen address for cilium-agent
     - string
     - ``"localhost"``
   * - :spelling:ignore:`pprof.enabled`
     - Enable pprof for cilium-agent
     - bool
     - ``false``
   * - :spelling:ignore:`pprof.port`
     - Configure pprof listen port for cilium-agent
     - int
     - ``6060``
   * - :spelling:ignore:`preflight.affinity`
     - Affinity for cilium-preflight
     - object
     - ``{"podAffinity":{"requiredDuringSchedulingIgnoredDuringExecution":[{"labelSelector":{"matchLabels":{"k8s-app":"cilium"}},"topologyKey":"kubernetes.io/hostname"}]}}``
   * - :spelling:ignore:`preflight.annotations`
     - Annotations to be added to all top-level preflight objects (resources under templates/cilium-preflight)
     - object
     - ``{}``
   * - :spelling:ignore:`preflight.enabled`
     - Enable Cilium pre-flight resources (required for upgrade)
     - bool
     - ``false``
   * - :spelling:ignore:`preflight.extraEnv`
     - Additional preflight environment variables.
     - list
     - ``[]``
   * - :spelling:ignore:`preflight.extraVolumeMounts`
     - Additional preflight volumeMounts.
     - list
     - ``[]``
   * - :spelling:ignore:`preflight.extraVolumes`
     - Additional preflight volumes.
     - list
     - ``[]``
   * - :spelling:ignore:`preflight.image`
     - Cilium pre-flight image.
     - object
     - ``{"digest":"","override":null,"pullPolicy":"Always","repository":"quay.io/isovalent-dev/cilium-ci","tag":"latest","useDigest":false}``
   * - :spelling:ignore:`preflight.nodeSelector`
     - Node labels for preflight pod assignment ref: https://kubernetes.io/docs/concepts/scheduling-eviction/assign-pod-node/#nodeselector
     - object
     - ``{"kubernetes.io/os":"linux"}``
   * - :spelling:ignore:`preflight.podAnnotations`
     - Annotations to be added to preflight pods
     - object
     - ``{}``
   * - :spelling:ignore:`preflight.podDisruptionBudget.enabled`
     - enable PodDisruptionBudget ref: https://kubernetes.io/docs/concepts/workloads/pods/disruptions/
     - bool
     - ``false``
   * - :spelling:ignore:`preflight.podDisruptionBudget.maxUnavailable`
     - Maximum number/percentage of pods that may be made unavailable
     - int
     - ``1``
   * - :spelling:ignore:`preflight.podDisruptionBudget.minAvailable`
     - Minimum number/percentage of pods that should remain scheduled. When it's set, maxUnavailable must be disabled by ``maxUnavailable: null``
     - string
     - ``nil``
   * - :spelling:ignore:`preflight.podLabels`
     - Labels to be added to the preflight pod.
     - object
     - ``{}``
   * - :spelling:ignore:`preflight.podSecurityContext`
     - Security context to be added to preflight pods.
     - object
     - ``{}``
   * - :spelling:ignore:`preflight.priorityClassName`
     - The priority class to use for the preflight pod.
     - string
     - ``""``
   * - :spelling:ignore:`preflight.resources`
     - preflight resource limits & requests ref: https://kubernetes.io/docs/concepts/configuration/manage-resources-containers/
     - object
     - ``{}``
   * - :spelling:ignore:`preflight.securityContext`
     - Security context to be added to preflight pods
     - object
     - ``{}``
   * - :spelling:ignore:`preflight.terminationGracePeriodSeconds`
     - Configure termination grace period for preflight Deployment and DaemonSet.
     - int
     - ``1``
   * - :spelling:ignore:`preflight.tofqdnsPreCache`
     - Path to write the ``--tofqdns-pre-cache`` file to.
     - string
     - ``""``
   * - :spelling:ignore:`preflight.tolerations`
     - Node tolerations for preflight scheduling to nodes with taints ref: https://kubernetes.io/docs/concepts/scheduling-eviction/taint-and-toleration/
     - list
     - ``[{"effect":"NoSchedule","key":"node.kubernetes.io/not-ready"},{"effect":"NoSchedule","key":"node-role.kubernetes.io/master"},{"effect":"NoSchedule","key":"node-role.kubernetes.io/control-plane"},{"effect":"NoSchedule","key":"node.cloudprovider.kubernetes.io/uninitialized","value":"true"},{"key":"CriticalAddonsOnly","operator":"Exists"}]``
   * - :spelling:ignore:`preflight.updateStrategy`
     - preflight update strategy
     - object
     - ``{"type":"RollingUpdate"}``
   * - :spelling:ignore:`preflight.validateCNPs`
     - By default we should always validate the installed CNPs before upgrading Cilium. This will make sure the user will have the policies deployed in the cluster with the right schema.
     - bool
     - ``true``
   * - :spelling:ignore:`priorityClassName`
     - The priority class to use for cilium-agent.
     - string
     - ``""``
   * - :spelling:ignore:`prometheus`
     - Configure prometheus metrics on the configured port at /metrics
     - object
     - ``{"controllerGroupMetrics":["write-cni-file","sync-host-ips","sync-lb-maps-with-k8s-services"],"enabled":false,"metrics":null,"port":9962,"serviceMonitor":{"annotations":{},"enabled":false,"interval":"10s","jobLabel":"","labels":{},"metricRelabelings":null,"relabelings":[{"replacement":"${1}","sourceLabels":["__meta_kubernetes_pod_node_name"],"targetLabel":"node"}],"trustCRDsExist":false}}``
   * - :spelling:ignore:`prometheus.controllerGroupMetrics`
     - - Enable controller group metrics for monitoring specific Cilium subsystems. The list is a list of controller group names. The special values of "all" and "none" are supported. The set of controller group names is not guaranteed to be stable between Cilium versions.
     - list
     - ``["write-cni-file","sync-host-ips","sync-lb-maps-with-k8s-services"]``
   * - :spelling:ignore:`prometheus.metrics`
     - Metrics that should be enabled or disabled from the default metric list. The list is expected to be separated by a space. (+metric_foo to enable metric_foo , -metric_bar to disable metric_bar). ref: https://docs.cilium.io/en/stable/observability/metrics/
     - string
     - ``nil``
   * - :spelling:ignore:`prometheus.serviceMonitor.annotations`
     - Annotations to add to ServiceMonitor cilium-agent
     - object
     - ``{}``
   * - :spelling:ignore:`prometheus.serviceMonitor.enabled`
     - Enable service monitors. This requires the prometheus CRDs to be available (see https://github.com/prometheus-operator/prometheus-operator/blob/main/example/prometheus-operator-crd/monitoring.coreos.com_servicemonitors.yaml)
     - bool
     - ``false``
   * - :spelling:ignore:`prometheus.serviceMonitor.interval`
     - Interval for scrape metrics.
     - string
     - ``"10s"``
   * - :spelling:ignore:`prometheus.serviceMonitor.jobLabel`
     - jobLabel to add for ServiceMonitor cilium-agent
     - string
     - ``""``
   * - :spelling:ignore:`prometheus.serviceMonitor.labels`
     - Labels to add to ServiceMonitor cilium-agent
     - object
     - ``{}``
   * - :spelling:ignore:`prometheus.serviceMonitor.metricRelabelings`
     - Metrics relabeling configs for the ServiceMonitor cilium-agent
     - string
     - ``nil``
   * - :spelling:ignore:`prometheus.serviceMonitor.relabelings`
     - Relabeling configs for the ServiceMonitor cilium-agent
     - list
     - ``[{"replacement":"${1}","sourceLabels":["__meta_kubernetes_pod_node_name"],"targetLabel":"node"}]``
   * - :spelling:ignore:`prometheus.serviceMonitor.trustCRDsExist`
     - Set to ``true`` and helm will not check for monitoring.coreos.com/v1 CRDs before deploying
     - bool
     - ``false``
   * - :spelling:ignore:`proxy`
     - Configure Istio proxy options.
     - object
     - ``{"prometheus":{"enabled":true,"port":null},"sidecarImageRegex":"cilium/istio_proxy"}``
   * - :spelling:ignore:`proxy.prometheus.enabled`
     - Deprecated in favor of envoy.prometheus.enabled
     - bool
     - ``true``
   * - :spelling:ignore:`proxy.prometheus.port`
     - Deprecated in favor of envoy.prometheus.port
     - string
     - ``nil``
   * - :spelling:ignore:`proxy.sidecarImageRegex`
     - Regular expression matching compatible Istio sidecar istio-proxy container image names
     - string
     - ``"cilium/istio_proxy"``
   * - :spelling:ignore:`rbac.create`
     - Enable creation of Resource-Based Access Control configuration.
     - bool
     - ``true``
   * - :spelling:ignore:`readinessProbe.failureThreshold`
     - failure threshold of readiness probe
     - int
     - ``3``
   * - :spelling:ignore:`readinessProbe.periodSeconds`
     - interval between checks of the readiness probe
     - int
     - ``30``
   * - :spelling:ignore:`remoteNodeIdentity`
     - Enable use of the remote node identity. ref: https://docs.cilium.io/en/v1.7/install/upgrade/#configmap-remote-node-identity
     - bool
     - ``true``
   * - :spelling:ignore:`resourceQuotas`
     - Enable resource quotas for priority classes used in the cluster.
     - object
     - ``{"cilium":{"hard":{"pods":"10k"}},"enabled":false,"operator":{"hard":{"pods":"15"}}}``
   * - :spelling:ignore:`resources`
     - Agent resource limits & requests ref: https://kubernetes.io/docs/concepts/configuration/manage-resources-containers/
     - object
     - ``{}``
   * - :spelling:ignore:`rollOutCiliumPods`
     - Roll out cilium agent pods automatically when configmap is updated.
     - bool
     - ``false``
   * - :spelling:ignore:`routingMode`
     - Enable native-routing mode or tunneling mode. Possible values:   - ""   - native   - tunnel
     - string
     - ``"tunnel"``
   * - :spelling:ignore:`sctp`
     - SCTP Configuration Values
     - object
     - ``{"enabled":false}``
   * - :spelling:ignore:`sctp.enabled`
     - Enable SCTP support. NOTE: Currently, SCTP support does not support rewriting ports or multihoming.
     - bool
     - ``false``
   * - :spelling:ignore:`securityContext.capabilities.applySysctlOverwrites`
     - capabilities for the ``apply-sysctl-overwrites`` init container
     - list
     - ``["SYS_ADMIN","SYS_CHROOT","SYS_PTRACE"]``
   * - :spelling:ignore:`securityContext.capabilities.ciliumAgent`
     - Capabilities for the ``cilium-agent`` container
     - list
     - ``["CHOWN","KILL","NET_ADMIN","NET_RAW","IPC_LOCK","SYS_MODULE","SYS_ADMIN","SYS_RESOURCE","DAC_OVERRIDE","FOWNER","SETGID","SETUID"]``
   * - :spelling:ignore:`securityContext.capabilities.cleanCiliumState`
     - Capabilities for the ``clean-cilium-state`` init container
     - list
     - ``["NET_ADMIN","SYS_MODULE","SYS_ADMIN","SYS_RESOURCE"]``
   * - :spelling:ignore:`securityContext.capabilities.mountCgroup`
     - Capabilities for the ``mount-cgroup`` init container
     - list
     - ``["SYS_ADMIN","SYS_CHROOT","SYS_PTRACE"]``
   * - :spelling:ignore:`securityContext.privileged`
     - Run the pod with elevated privileges
     - bool
     - ``false``
   * - :spelling:ignore:`securityContext.seLinuxOptions`
     - SELinux options for the ``cilium-agent`` and init containers
     - object
     - ``{"level":"s0","type":"spc_t"}``
   * - :spelling:ignore:`serviceAccounts`
     - Define serviceAccount names for components.
     - object
     - Component's fully qualified name.
   * - :spelling:ignore:`serviceAccounts.clustermeshcertgen`
     - Clustermeshcertgen is used if clustermesh.apiserver.tls.auto.method=cronJob
     - object
     - ``{"annotations":{},"automount":true,"create":true,"name":"clustermesh-apiserver-generate-certs"}``
   * - :spelling:ignore:`serviceAccounts.hubblecertgen`
     - Hubblecertgen is used if hubble.tls.auto.method=cronJob
     - object
     - ``{"annotations":{},"automount":true,"create":true,"name":"hubble-generate-certs"}``
   * - :spelling:ignore:`serviceAccounts.nodeinit.enabled`
     - Enabled is temporary until https://github.com/cilium/cilium-cli/issues/1396 is implemented. Cilium CLI doesn't create the SAs for node-init, thus the workaround. Helm is not affected by this issue. Name and automount can be configured, if enabled is set to true. Otherwise, they are ignored. Enabled can be removed once the issue is fixed. Cilium-nodeinit DS must also be fixed.
     - bool
     - ``false``
   * - :spelling:ignore:`sleepAfterInit`
     - Do not run Cilium agent when running with clean mode. Useful to completely uninstall Cilium as it will stop Cilium from starting and create artifacts in the node.
     - bool
     - ``false``
   * - :spelling:ignore:`socketLB`
     - Configure socket LB
     - object
     - ``{"enabled":false}``
   * - :spelling:ignore:`socketLB.enabled`
     - Enable socket LB
     - bool
     - ``false``
   * - :spelling:ignore:`startupProbe.failureThreshold`
     - failure threshold of startup probe. 105 x 2s translates to the old behaviour of the readiness probe (120s delay + 30 x 3s)
     - int
     - ``105``
   * - :spelling:ignore:`startupProbe.periodSeconds`
     - interval between checks of the startup probe
     - int
     - ``2``
   * - :spelling:ignore:`svcSourceRangeCheck`
     - Enable check of service source ranges (currently, only for LoadBalancer).
     - bool
     - ``true``
   * - :spelling:ignore:`synchronizeK8sNodes`
     - Synchronize Kubernetes nodes to kvstore and perform CNP GC.
     - bool
     - ``true``
   * - :spelling:ignore:`terminationGracePeriodSeconds`
     - Configure termination grace period for cilium-agent DaemonSet.
     - int
     - ``1``
   * - :spelling:ignore:`tls`
     - Configure TLS configuration in the agent.
     - object
     - ``{"ca":{"cert":"","certValidityDuration":1095,"key":""},"caBundle":{"enabled":false,"key":"ca.crt","name":"cilium-root-ca.crt","useSecret":false},"secretsBackend":"local"}``
   * - :spelling:ignore:`tls.ca`
     - Base64 encoded PEM values for the CA certificate and private key. This can be used as common CA to generate certificates used by hubble and clustermesh components. It is neither required nor used when cert-manager is used to generate the certificates.
     - object
     - ``{"cert":"","certValidityDuration":1095,"key":""}``
   * - :spelling:ignore:`tls.ca.cert`
     - Optional CA cert. If it is provided, it will be used by cilium to generate all other certificates. Otherwise, an ephemeral CA is generated.
     - string
     - ``""``
   * - :spelling:ignore:`tls.ca.certValidityDuration`
     - Generated certificates validity duration in days. This will be used for auto generated CA.
     - int
     - ``1095``
   * - :spelling:ignore:`tls.ca.key`
     - Optional CA private key. If it is provided, it will be used by cilium to generate all other certificates. Otherwise, an ephemeral CA is generated.
     - string
     - ``""``
   * - :spelling:ignore:`tls.caBundle`
     - Configure the CA trust bundle used for the validation of the certificates leveraged by hubble and clustermesh. When enabled, it overrides the content of the 'ca.crt' field of the respective certificates, allowing for CA rotation with no down-time.
     - object
     - ``{"enabled":false,"key":"ca.crt","name":"cilium-root-ca.crt","useSecret":false}``
   * - :spelling:ignore:`tls.caBundle.enabled`
     - Enable the use of the CA trust bundle.
     - bool
     - ``false``
   * - :spelling:ignore:`tls.caBundle.key`
     - Entry of the ConfigMap containing the CA trust bundle.
     - string
     - ``"ca.crt"``
   * - :spelling:ignore:`tls.caBundle.name`
     - Name of the ConfigMap containing the CA trust bundle.
     - string
     - ``"cilium-root-ca.crt"``
   * - :spelling:ignore:`tls.caBundle.useSecret`
     - Use a Secret instead of a ConfigMap.
     - bool
     - ``false``
   * - :spelling:ignore:`tls.secretsBackend`
     - This configures how the Cilium agent loads the secrets used TLS-aware CiliumNetworkPolicies (namely the secrets referenced by terminatingTLS and originatingTLS). Possible values:   - local   - k8s
     - string
     - ``"local"``
   * - :spelling:ignore:`tolerations`
     - Node tolerations for agent scheduling to nodes with taints ref: https://kubernetes.io/docs/concepts/scheduling-eviction/taint-and-toleration/
     - list
     - ``[{"operator":"Exists"}]``
   * - :spelling:ignore:`tunnel`
     - Configure the encapsulation configuration for communication between nodes. Deprecated in favor of tunnelProtocol and routingMode. To be removed in 1.15. Possible values:   - disabled   - vxlan   - geneve
     - string
     - ``"vxlan"``
   * - :spelling:ignore:`tunnelPort`
     - Configure VXLAN and Geneve tunnel port.
     - int
     - Port 8472 for VXLAN, Port 6081 for Geneve
   * - :spelling:ignore:`tunnelProtocol`
     - Tunneling protocol to use in tunneling mode and for ad-hoc tunnels. Possible values:   - ""   - vxlan   - geneve
     - string
     - ``"vxlan"``
   * - :spelling:ignore:`updateStrategy`
     - Cilium agent update strategy
     - object
     - ``{"rollingUpdate":{"maxUnavailable":2},"type":"RollingUpdate"}``
   * - :spelling:ignore:`vtep.cidr`
     - A space separated list of VTEP device CIDRs, for example "1.1.1.0/24 1.1.2.0/24"
     - string
     - ``""``
   * - :spelling:ignore:`vtep.enabled`
     - Enables VXLAN Tunnel Endpoint (VTEP) Integration (beta) to allow Cilium-managed pods to talk to third party VTEP devices over Cilium tunnel.
     - bool
     - ``false``
   * - :spelling:ignore:`vtep.endpoint`
     - A space separated list of VTEP device endpoint IPs, for example "1.1.1.1  1.1.2.1"
     - string
     - ``""``
   * - :spelling:ignore:`vtep.mac`
     - A space separated list of VTEP device MAC addresses (VTEP MAC), for example "x:x:x:x:x:x  y:y:y:y:y:y:y"
     - string
     - ``""``
   * - :spelling:ignore:`vtep.mask`
     - VTEP CIDRs Mask that applies to all VTEP CIDRs, for example "255.255.255.0"
     - string
     - ``""``
   * - :spelling:ignore:`waitForKubeProxy`
     - Wait for KUBE-PROXY-CANARY iptables rule to appear in "wait-for-kube-proxy" init container before launching cilium-agent. More context can be found in the commit message of below PR https://github.com/cilium/cilium/pull/20123
     - bool
     - ``false``
   * - :spelling:ignore:`wellKnownIdentities.enabled`
     - Enable the use of well-known identities.
     - bool
     - ``false``<|MERGE_RESOLUTION|>--- conflicted
+++ resolved
@@ -476,13 +476,6 @@
      - Additional KVStoreMesh volumeMounts.
      - list
      - ``[]``
-<<<<<<< HEAD
-   * - :spelling:ignore:`clustermesh.apiserver.kvstoremesh.image`
-     - KVStoreMesh image.
-     - object
-     - ``{"digest":"","override":null,"pullPolicy":"Always","repository":"quay.io/isovalent-dev/kvstoremesh-ci","tag":"latest","useDigest":false}``
-=======
->>>>>>> 1a0553cc
    * - :spelling:ignore:`clustermesh.apiserver.kvstoremesh.lifecycle`
      - lifecycle setting for the KVStoreMesh container
      - object
