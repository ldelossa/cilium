--- conflicted
+++ resolved
@@ -391,13 +391,8 @@
    * - :spelling:ignore:`clustermesh.apiserver.image`
      - Clustermesh API server image.
      - object
-<<<<<<< HEAD
      - ``{"digest":"","override":null,"pullPolicy":"Always","repository":"quay.io/isovalent-dev/clustermesh-apiserver-ci","tag":"latest","useDigest":false}``
-   * - clustermesh.apiserver.kvstoremesh.enabled
-=======
-     - ``{"digest":"","override":null,"pullPolicy":"Always","repository":"quay.io/cilium/clustermesh-apiserver-ci","tag":"latest","useDigest":false}``
    * - :spelling:ignore:`clustermesh.apiserver.kvstoremesh.enabled`
->>>>>>> ff37a765
      - Enable KVStoreMesh. KVStoreMesh caches the information retrieved from the remote clusters in the local etcd instance.
      - bool
      - ``false``
@@ -416,13 +411,8 @@
    * - :spelling:ignore:`clustermesh.apiserver.kvstoremesh.image`
      - KVStoreMesh image.
      - object
-<<<<<<< HEAD
      - ``{"digest":"","override":null,"pullPolicy":"Always","repository":"quay.io/isovalent-dev/kvstoremesh-ci","tag":"latest","useDigest":false}``
-   * - clustermesh.apiserver.kvstoremesh.resources
-=======
-     - ``{"digest":"","override":null,"pullPolicy":"Always","repository":"quay.io/cilium/kvstoremesh-ci","tag":"latest","useDigest":false}``
    * - :spelling:ignore:`clustermesh.apiserver.kvstoremesh.resources`
->>>>>>> ff37a765
      - Resource requests and limits for the KVStoreMesh container
      - object
      - ``{}``
@@ -1461,13 +1451,8 @@
    * - :spelling:ignore:`hubble.relay.image`
      - Hubble-relay container image.
      - object
-<<<<<<< HEAD
      - ``{"digest":"","override":null,"pullPolicy":"Always","repository":"quay.io/isovalent-dev/hubble-relay-ci","tag":"latest","useDigest":false}``
-   * - hubble.relay.listenHost
-=======
-     - ``{"digest":"","override":null,"pullPolicy":"Always","repository":"quay.io/cilium/hubble-relay-ci","tag":"latest","useDigest":false}``
    * - :spelling:ignore:`hubble.relay.listenHost`
->>>>>>> ff37a765
      - Host to listen to. Specify an empty string to bind to all the interfaces.
      - string
      - ``""``
@@ -1834,13 +1819,8 @@
    * - :spelling:ignore:`image`
      - Agent container image.
      - object
-<<<<<<< HEAD
      - ``{"digest":"","override":null,"pullPolicy":"Always","repository":"quay.io/isovalent-dev/cilium-ci","tag":"latest","useDigest":false}``
-   * - imagePullSecrets
-=======
-     - ``{"digest":"","override":null,"pullPolicy":"Always","repository":"quay.io/cilium/cilium-ci","tag":"latest","useDigest":false}``
    * - :spelling:ignore:`imagePullSecrets`
->>>>>>> ff37a765
      - Configure image pull secrets for pulling container images
      - string
      - ``nil``
@@ -2279,13 +2259,8 @@
    * - :spelling:ignore:`operator.image`
      - cilium-operator image.
      - object
-<<<<<<< HEAD
      - ``{"alibabacloudDigest":"","awsDigest":"","azureDigest":"","genericDigest":"","override":null,"pullPolicy":"Always","repository":"quay.io/isovalent-dev/operator","suffix":"-ci","tag":"latest","useDigest":false}``
-   * - operator.nodeGCInterval
-=======
-     - ``{"alibabacloudDigest":"","awsDigest":"","azureDigest":"","genericDigest":"","override":null,"pullPolicy":"Always","repository":"quay.io/cilium/operator","suffix":"-ci","tag":"latest","useDigest":false}``
    * - :spelling:ignore:`operator.nodeGCInterval`
->>>>>>> ff37a765
      - Interval for cilium node garbage collection.
      - string
      - ``"5m0s"``
@@ -2472,13 +2447,8 @@
    * - :spelling:ignore:`preflight.image`
      - Cilium pre-flight image.
      - object
-<<<<<<< HEAD
      - ``{"digest":"","override":null,"pullPolicy":"Always","repository":"quay.io/isovalent-dev/cilium-ci","tag":"latest","useDigest":false}``
-   * - preflight.nodeSelector
-=======
-     - ``{"digest":"","override":null,"pullPolicy":"Always","repository":"quay.io/cilium/cilium-ci","tag":"latest","useDigest":false}``
    * - :spelling:ignore:`preflight.nodeSelector`
->>>>>>> ff37a765
      - Node labels for preflight pod assignment ref: https://kubernetes.io/docs/concepts/scheduling-eviction/assign-pod-node/#nodeselector
      - object
      - ``{"kubernetes.io/os":"linux"}``
