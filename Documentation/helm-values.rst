--- conflicted
+++ resolved
@@ -419,15 +419,11 @@
    * - :spelling:ignore:`clustermesh.apiserver.kvstoremesh.image`
      - KVStoreMesh image.
      - object
-<<<<<<< HEAD
      - ``{"digest":"","override":null,"pullPolicy":"Always","repository":"quay.io/isovalent-dev/kvstoremesh-ci","tag":"latest","useDigest":false}``
-=======
-     - ``{"digest":"","override":null,"pullPolicy":"Always","repository":"quay.io/cilium/kvstoremesh-ci","tag":"latest","useDigest":false}``
    * - :spelling:ignore:`clustermesh.apiserver.kvstoremesh.lifecycle`
      - lifecycle setting for the KVStoreMesh container
      - object
      - ``{}``
->>>>>>> 825b91d1
    * - :spelling:ignore:`clustermesh.apiserver.kvstoremesh.resources`
      - Resource requests and limits for the KVStoreMesh container
      - object
