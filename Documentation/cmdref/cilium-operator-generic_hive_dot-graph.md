--- conflicted
+++ resolved
@@ -33,12 +33,9 @@
       --enable-k8s                                           Enable the k8s clientset (default true)
       --enable-k8s-api-discovery                             Enable discovery of Kubernetes API groups and resources with the discovery API
       --enable-k8s-endpoint-slice                            Enables k8s EndpointSlice feature in Cilium if the k8s cluster supports it (default true)
-<<<<<<< HEAD
+      --enforce-ingress-https                                Enforces https for host having matching TLS host in Ingress. Incoming traffic to http listener will return 308 http error code with respective location in header. (default true)
       --fqdn-group-min-query-interval duration               Minimum interval between two consecutive queries when resolving a FQDN belonging to an IsovalentFQDNGroup (default 1m0s)
-=======
-      --enforce-ingress-https                                Enforces https for host having matching TLS host in Ingress. Incoming traffic to http listener will return 308 http error code with respective location in header. (default true)
       --gateway-api-secrets-namespace string                 Namespace having tls secrets used by CEC for Gateway API (default "cilium-secrets")
->>>>>>> 1a0553cc
       --gops-port uint16                                     Port for gops server to listen on (default 9891)
       --identity-gc-interval duration                        GC interval for security identities (default 15m0s)
       --identity-gc-rate-interval duration                   Interval used for rate limiting the GC of security identities (default 1m0s)
