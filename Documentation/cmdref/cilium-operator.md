--- conflicted
+++ resolved
@@ -11,7 +11,6 @@
 ### Options
 
 ```
-<<<<<<< HEAD
       --alibaba-cloud-vpc-id string                                  Specific VPC ID for AlibabaCloud ENI. If not set use same VPC as operator
       --auto-create-cilium-pod-ip-pools map                          Automatically create CiliumPodIPPool resources on startup. Specify pools in the form of <pool>=ipv4-cidrs:<cidr>,[<cidr>...];ipv4-mask-size:<size> (multiple pools can also be passed by repeating the CLI flag)
       --auto-create-default-pod-network                              Automatically creates the default IsovalentPodNetwork on startup (default true)
@@ -55,6 +54,7 @@
       --egress-gateway-ha-reconciliation-trigger-interval duration   Time between triggers of egress gateway state reconciliations (default 2s)
       --enable-cilium-endpoint-slice                                 If set to true, the CiliumEndpointSlice feature is enabled. If any CiliumEndpoints resources are created, updated, or deleted in the cluster, all those changes are broadcast as CiliumEndpointSlice updates to all of the Cilium agents.
       --enable-cilium-operator-server-access strings                 List of cilium operator APIs which are administratively enabled. Supports '*'. (default [*])
+      --enable-gateway-api-proxy-protocol                            Enable proxy protocol for all GatewayAPI listeners. Note that _only_ Proxy protocol traffic will be accepted once this is enabled.
       --enable-gateway-api-secrets-sync                              Enables fan-in TLS secrets sync from multiple namespaces to singular namespace (specified by gateway-api-secrets-namespace flag) (default true)
       --enable-ingress-controller                                    Enables cilium ingress controller. This must be enabled along with enable-envoy-config in cilium agent.
       --enable-ingress-proxy-protocol                                Enable proxy protocol for all Ingress listeners. Note that _only_ Proxy protocol traffic will be accepted once this is enabled.
@@ -134,124 +134,6 @@
       --unmanaged-pod-watcher-interval int                           Interval to check for unmanaged kube-dns pods (0 to disable) (default 15)
       --update-ec2-adapter-limit-via-api                             Use the EC2 API to update the instance type to adapter limits (default true)
       --version                                                      Print version information
-=======
-      --alibaba-cloud-vpc-id string                          Specific VPC ID for AlibabaCloud ENI. If not set use same VPC as operator
-      --auto-create-cilium-pod-ip-pools map                  Automatically create CiliumPodIPPool resources on startup. Specify pools in the form of <pool>=ipv4-cidrs:<cidr>,[<cidr>...];ipv4-mask-size:<size> (multiple pools can also be passed by repeating the CLI flag)
-      --aws-enable-prefix-delegation                         Allows operator to allocate prefixes to ENIs instead of individual IP addresses
-      --aws-instance-limit-mapping map                       Add or overwrite mappings of AWS instance limit in the form of {"AWS instance type": "Maximum Network Interfaces","IPv4 Addresses per Interface","IPv6 Addresses per Interface"}. cli example: --aws-instance-limit-mapping=a1.medium=2,4,4 --aws-instance-limit-mapping=a2.somecustomflavor=4,5,6 configmap example: {"a1.medium": "2,4,4", "a2.somecustomflavor": "4,5,6"}
-      --aws-release-excess-ips                               Enable releasing excess free IP addresses from AWS ENI.
-      --aws-use-primary-address                              Allows for using primary address of the ENI for allocations on the node
-      --azure-resource-group string                          Resource group to use for Azure IPAM
-      --azure-subscription-id string                         Subscription ID to access Azure API
-      --azure-use-primary-address                            Use Azure IP address from interface's primary IPConfigurations
-      --azure-user-assigned-identity-id string               ID of the user assigned identity used to auth with the Azure API
-      --bgp-announce-lb-ip                                   Announces service IPs of type LoadBalancer via BGP
-      --bgp-config-path string                               Path to file containing the BGP configuration (default "/var/lib/cilium/bgp/config.yaml")
-      --bgp-v2-api-enabled                                   Enables BGPv2 APIs in Cilium
-      --ces-dynamic-rate-limit-nodes strings                 List of nodes used for the dynamic rate limit steps
-      --ces-dynamic-rate-limit-qps-burst strings             List of qps burst used for the dynamic rate limit steps
-      --ces-dynamic-rate-limit-qps-limit strings             List of qps limits used for the dynamic rate limit steps
-      --ces-enable-dynamic-rate-limit                        Flag to enable dynamic rate limit specified in separate fields instead of the static one
-      --ces-max-ciliumendpoints-per-ces int                  Maximum number of CiliumEndpoints allowed in a CES (default 100)
-      --ces-slice-mode string                                Slicing mode define how ceps are grouped into a CES (default "cesSliceModeIdentity")
-      --ces-write-qps-burst int                              CES work queue burst rate. Ignored when ces-enable-dynamic-rate-limit is set (default 20)
-      --ces-write-qps-limit float                            CES work queue rate limit. Ignored when ces-enable-dynamic-rate-limit is set (default 10)
-      --cilium-endpoint-gc-interval duration                 GC interval for cilium endpoints (default 5m0s)
-      --cilium-pod-labels string                             Cilium Pod's labels. Used to detect if a Cilium pod is running to remove the node taints where its running and set NetworkUnavailable to false (default "k8s-app=cilium")
-      --cilium-pod-namespace string                          Name of the Kubernetes namespace in which Cilium is deployed in. Defaults to the same namespace defined in k8s-namespace
-      --cluster-id uint32                                    Unique identifier of the cluster
-      --cluster-name string                                  Name of the cluster (default "default")
-      --cluster-pool-ipv4-cidr strings                       IPv4 CIDR Range for Pods in cluster. Requires 'ipam=cluster-pool' and 'enable-ipv4=true'
-      --cluster-pool-ipv4-mask-size int                      Mask size for each IPv4 podCIDR per node. Requires 'ipam=cluster-pool' and 'enable-ipv4=true' (default 24)
-      --cluster-pool-ipv6-cidr strings                       IPv6 CIDR Range for Pods in cluster. Requires 'ipam=cluster-pool' and 'enable-ipv6=true'
-      --cluster-pool-ipv6-mask-size int                      Mask size for each IPv6 podCIDR per node. Requires 'ipam=cluster-pool' and 'enable-ipv6=true' (default 112)
-      --cnp-status-cleanup-burst int                         Maximum burst of requests to clean up status nodes updates in CNPs (default 20)
-      --cnp-status-cleanup-qps float                         Rate used for limiting the clean up of the status nodes updates in CNP, expressed as qps (default 10)
-      --config string                                        Configuration file (default "$HOME/ciliumd.yaml")
-      --config-dir string                                    Configuration directory that contains a file for each option
-      --controller-group-metrics strings                     List of controller group names for which to to enable metrics. Accepts 'all' and 'none'. The set of controller group names available is not guaranteed to be stable between Cilium versions.
-  -D, --debug                                                Enable debugging mode
-      --ec2-api-endpoint string                              AWS API endpoint for the EC2 service
-      --enable-cilium-endpoint-slice                         If set to true, the CiliumEndpointSlice feature is enabled. If any CiliumEndpoints resources are created, updated, or deleted in the cluster, all those changes are broadcast as CiliumEndpointSlice updates to all of the Cilium agents.
-      --enable-cilium-operator-server-access strings         List of cilium operator APIs which are administratively enabled. Supports '*'. (default [*])
-      --enable-gateway-api-proxy-protocol                    Enable proxy protocol for all GatewayAPI listeners. Note that _only_ Proxy protocol traffic will be accepted once this is enabled.
-      --enable-gateway-api-secrets-sync                      Enables fan-in TLS secrets sync from multiple namespaces to singular namespace (specified by gateway-api-secrets-namespace flag) (default true)
-      --enable-ingress-controller                            Enables cilium ingress controller. This must be enabled along with enable-envoy-config in cilium agent.
-      --enable-ingress-proxy-protocol                        Enable proxy protocol for all Ingress listeners. Note that _only_ Proxy protocol traffic will be accepted once this is enabled.
-      --enable-ingress-secrets-sync                          Enables fan-in TLS secrets from multiple namespaces to singular namespace (specified by ingress-secrets-namespace flag) (default true)
-      --enable-ipv4                                          Enable IPv4 support (default true)
-      --enable-ipv6                                          Enable IPv6 support (default true)
-      --enable-k8s                                           Enable the k8s clientset (default true)
-      --enable-k8s-api-discovery                             Enable discovery of Kubernetes API groups and resources with the discovery API
-      --enable-k8s-endpoint-slice                            Enables k8s EndpointSlice feature in Cilium if the k8s cluster supports it (default true)
-      --enable-metrics                                       Enable Prometheus metrics
-      --enable-node-ipam                                     Enable Node IPAM
-      --enforce-ingress-https                                Enforces https for host having matching TLS host in Ingress. Incoming traffic to http listener will return 308 http error code with respective location in header. (default true)
-      --eni-gc-interval duration                             Interval for garbage collection of unattached ENIs. Set to 0 to disable (default 5m0s)
-      --eni-gc-tags map                                      Additional tags attached to ENIs created by Cilium. Dangling ENIs with this tag will be garbage collected
-      --eni-tags map                                         ENI tags in the form of k1=v1 (multiple k/v pairs can be passed by repeating the CLI flag)
-      --excess-ip-release-delay int                          Number of seconds operator would wait before it releases an IP previously marked as excess (default 180)
-      --gateway-api-secrets-namespace string                 Namespace having tls secrets used by CEC for Gateway API (default "cilium-secrets")
-      --gops-port uint16                                     Port for gops server to listen on (default 9891)
-  -h, --help                                                 help for cilium-operator
-      --identity-allocation-mode string                      Method to use for identity allocation (default "kvstore")
-      --identity-gc-interval duration                        GC interval for security identities (default 15m0s)
-      --identity-gc-rate-interval duration                   Interval used for rate limiting the GC of security identities (default 1m0s)
-      --identity-gc-rate-limit int                           Maximum number of security identities that will be deleted within the identity-gc-rate-interval (default 2500)
-      --identity-heartbeat-timeout duration                  Timeout after which identity expires on lack of heartbeat (default 30m0s)
-      --ingress-default-lb-mode string                       Default loadbalancer mode for Ingress. Applicable values: dedicated, shared (default "dedicated")
-      --ingress-default-secret-name string                   Default secret name for Ingress.
-      --ingress-default-secret-namespace string              Default secret namespace for Ingress.
-      --ingress-default-xff-num-trusted-hops uint32          The number of additional ingress proxy hops from the right side of the HTTP header to trust when determining the origin client's IP address.
-      --ingress-lb-annotation-prefixes strings               Annotations and labels which are needed to propagate from Ingress to the Load Balancer. (default [lbipam.cilium.io,service.beta.kubernetes.io,service.kubernetes.io,cloud.google.com])
-      --ingress-secrets-namespace string                     Namespace having tls secrets used by Ingress and CEC. (default "cilium-secrets")
-      --ingress-shared-lb-service-name string                Name of shared LB service name for Ingress. (default "cilium-ingress")
-      --instance-tags-filter map                             EC2 Instance tags in the form of k1=v1,k2=v2 (multiple k/v pairs can also be passed by repeating the CLI flag
-      --ipam string                                          Backend to use for IPAM (default "cluster-pool")
-      --k8s-api-server string                                Kubernetes API server URL
-      --k8s-client-burst int                                 Burst value allowed for the K8s client
-      --k8s-client-qps float32                               Queries per second limit for the K8s client
-      --k8s-heartbeat-timeout duration                       Configures the timeout for api-server heartbeat, set to 0 to disable (default 30s)
-      --k8s-kubeconfig-path string                           Absolute path of the kubernetes kubeconfig file
-      --k8s-namespace string                                 Name of the Kubernetes namespace in which Cilium Operator is deployed in
-      --k8s-service-proxy-name string                        Value of K8s service-proxy-name label for which Cilium handles the services (empty = all services without service.kubernetes.io/service-proxy-name label)
-      --kvstore string                                       Key-value store type
-      --kvstore-opt map                                      Key-value store options e.g. etcd.address=127.0.0.1:4001
-      --leader-election-lease-duration duration              Duration that non-leader operator candidates will wait before forcing to acquire leadership (default 15s)
-      --leader-election-renew-deadline duration              Duration that current acting master will retry refreshing leadership in before giving up the lock (default 10s)
-      --leader-election-retry-period duration                Duration that LeaderElector clients should wait between retries of the actions (default 2s)
-      --limit-ipam-api-burst int                             Upper burst limit when accessing external APIs (default 20)
-      --limit-ipam-api-qps float                             Queries per second limit when accessing external IPAM APIs (default 4)
-      --loadbalancer-l7-algorithm string                     Default LB algorithm for services that do not specify related annotation (default "round_robin")
-      --loadbalancer-l7-ports strings                        List of service ports that will be automatically redirected to backend.
-      --log-driver strings                                   Logging endpoints to use for example syslog
-      --log-opt map                                          Log driver options for cilium-operator, configmap example for syslog driver: {"syslog.level":"info","syslog.facility":"local4"}
-      --max-connected-clusters uint32                        Maximum number of clusters to be connected in a clustermesh. Increasing this value will reduce the maximum number of identities available. Valid configurations are [255, 511]. (default 255)
-      --mesh-auth-mutual-enabled                             The flag to enable mutual authentication for the SPIRE server (beta).
-      --mesh-auth-spiffe-trust-domain string                 The trust domain for the SPIFFE identity. (default "spiffe.cilium")
-      --mesh-auth-spire-agent-socket string                  The path for the SPIRE admin agent Unix socket. (default "/run/spire/sockets/agent/agent.sock")
-      --mesh-auth-spire-server-address string                SPIRE server endpoint. (default "spire-server.spire.svc:8081")
-      --mesh-auth-spire-server-connection-timeout duration   SPIRE server connection timeout. (default 10s)
-      --nodes-gc-interval duration                           GC interval for CiliumNodes (default 5m0s)
-      --operator-api-serve-addr string                       Address to serve API requests (default "localhost:9234")
-      --operator-pprof                                       Enable serving pprof debugging API
-      --operator-pprof-address string                        Address that pprof listens on (default "localhost")
-      --operator-pprof-port uint16                           Port that pprof listens on (default 6061)
-      --operator-prometheus-serve-addr string                Address to serve Prometheus metrics (default ":9963")
-      --parallel-alloc-workers int                           Maximum number of parallel IPAM workers (default 50)
-      --pod-restart-selector string                          cilium-operator will delete/restart any pods with these labels if the pod is not managed by Cilium. If this option is empty, then all pods may be restarted (default "k8s-app=kube-dns")
-      --remove-cilium-node-taints                            Remove node taint "node.cilium.io/agent-not-ready" from Kubernetes nodes once Cilium is up and running (default true)
-      --set-cilium-is-up-condition                           Set CiliumIsUp Node condition to mark a Kubernetes Node that a Cilium pod is up and running in that node (default true)
-      --set-cilium-node-taints                               Set node taint "node.cilium.io/agent-not-ready" from Kubernetes nodes if Cilium is scheduled but not up and running
-      --skip-crd-creation                                    When true, Kubernetes Custom Resource Definitions will not be created
-      --subnet-ids-filter strings                            Subnets IDs (separated by commas)
-      --subnet-tags-filter map                               Subnets tags in the form of k1=v1,k2=v2 (multiple k/v pairs can also be passed by repeating the CLI flag
-      --synchronize-k8s-nodes                                Synchronize Kubernetes nodes to kvstore and perform CNP GC (default true)
-      --synchronize-k8s-services                             Synchronize Kubernetes services to kvstore (default true)
-      --unmanaged-pod-watcher-interval int                   Interval to check for unmanaged kube-dns pods (0 to disable) (default 15)
-      --update-ec2-adapter-limit-via-api                     Use the EC2 API to update the instance type to adapter limits (default true)
-      --version                                              Print version information
->>>>>>> 60ea87e0
 ```
 
 ### SEE ALSO
