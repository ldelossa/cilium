<!-- This file was autogenerated via cilium-operator --cmdref, do not edit manually-->

## cilium-operator-generic hive

Inspect the hive

```
cilium-operator-generic hive [flags]
```

### Options

```
      --ces-max-ciliumendpoints-per-ces int                  Maximum number of CiliumEndpoints allowed in a CES (default 100)
      --ces-slice-mode string                                Slicing mode define how ceps are grouped into a CES (default "cesSliceModeIdentity")
      --ces-write-qps-burst int                              CES work queue burst rate (default 20)
      --ces-write-qps-limit float                            CES work queue rate limit (default 10)
      --cluster-id uint32                                    Unique identifier of the cluster
      --cluster-name string                                  Name of the cluster (default "default")
      --controller-group-metrics strings                     List of controller group names for which to to enable metrics. Accepts 'all' and 'none'. The set of controller group names available is not guaranteed to be stable between Cilium versions.
      --dns-server-addresses strings                         A list of DNS server addresses to be used by the operator DNS client for resolution of FQDNs in IsovalentFQDNGroup CRDs. Each address should be in the form "<ip>:<port>". When resolving an FQDN, the operator will try to query the first server. If it fails, it will try the next one and so on, following the order specified by the user.
      --enable-cilium-operator-server-access strings         List of cilium operator APIs which are administratively enabled. Supports '*'. (default [*])
      --enable-k8s                                           Enable the k8s clientset (default true)
      --enable-k8s-api-discovery                             Enable discovery of Kubernetes API groups and resources with the discovery API
<<<<<<< HEAD
      --fqdn-group-min-query-interval duration               Minimum interval between two consecutive queries when resolving a FQDN belonging to an IsovalentFQDNGroup (default 1m0s)
=======
      --enable-k8s-endpoint-slice                            Enables k8s EndpointSlice feature in Cilium if the k8s cluster supports it (default true)
>>>>>>> 5b55b65a
      --gops-port uint16                                     Port for gops server to listen on (default 9891)
  -h, --help                                                 help for hive
      --identity-gc-interval duration                        GC interval for security identities (default 15m0s)
      --identity-gc-rate-interval duration                   Interval used for rate limiting the GC of security identities (default 1m0s)
      --identity-gc-rate-limit int                           Maximum number of security identities that will be deleted within the identity-gc-rate-interval (default 2500)
      --identity-heartbeat-timeout duration                  Timeout after which identity expires on lack of heartbeat (default 30m0s)
      --k8s-api-server string                                Kubernetes API server URL
      --k8s-client-burst int                                 Burst value allowed for the K8s client
      --k8s-client-qps float32                               Queries per second limit for the K8s client
      --k8s-heartbeat-timeout duration                       Configures the timeout for api-server heartbeat, set to 0 to disable (default 30s)
      --k8s-kubeconfig-path string                           Absolute path of the kubernetes kubeconfig file
      --k8s-service-proxy-name string                        Value of K8s service-proxy-name label for which Cilium handles the services (empty = all services without service.kubernetes.io/service-proxy-name label)
      --mesh-auth-mutual-enabled                             The flag to enable mutual authentication for the SPIRE server (beta).
      --mesh-auth-spiffe-trust-domain string                 The trust domain for the SPIFFE identity. (default "spiffe.cilium")
      --mesh-auth-spire-agent-socket string                  The path for the SPIRE admin agent Unix socket. (default "/run/spire/sockets/agent/agent.sock")
      --mesh-auth-spire-server-address string                SPIRE server endpoint. (default "spire-server.spire.svc:8081")
      --mesh-auth-spire-server-connection-timeout duration   SPIRE server connection timeout. (default 10s)
      --operator-api-serve-addr string                       Address to serve API requests (default "localhost:9234")
      --operator-pprof                                       Enable serving pprof debugging API
      --operator-pprof-address string                        Address that pprof listens on (default "localhost")
      --operator-pprof-port uint16                           Port that pprof listens on (default 6061)
      --skip-crd-creation                                    When true, Kubernetes Custom Resource Definitions will not be created
      --srv6-locator-pool-enabled                            Enable SRv6 locator pool in Cilium
```

### SEE ALSO

* [cilium-operator-generic](cilium-operator-generic.md)	 - Run cilium-operator-generic
* [cilium-operator-generic hive dot-graph](cilium-operator-generic_hive_dot-graph.md)	 - Output the dependencies graph in graphviz dot format
<|MERGE_RESOLUTION|>--- conflicted
+++ resolved
@@ -22,11 +22,8 @@
       --enable-cilium-operator-server-access strings         List of cilium operator APIs which are administratively enabled. Supports '*'. (default [*])
       --enable-k8s                                           Enable the k8s clientset (default true)
       --enable-k8s-api-discovery                             Enable discovery of Kubernetes API groups and resources with the discovery API
-<<<<<<< HEAD
+      --enable-k8s-endpoint-slice                            Enables k8s EndpointSlice feature in Cilium if the k8s cluster supports it (default true)
       --fqdn-group-min-query-interval duration               Minimum interval between two consecutive queries when resolving a FQDN belonging to an IsovalentFQDNGroup (default 1m0s)
-=======
-      --enable-k8s-endpoint-slice                            Enables k8s EndpointSlice feature in Cilium if the k8s cluster supports it (default true)
->>>>>>> 5b55b65a
       --gops-port uint16                                     Port for gops server to listen on (default 9891)
   -h, --help                                                 help for hive
       --identity-gc-interval duration                        GC interval for security identities (default 15m0s)
