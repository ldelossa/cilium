<!-- This file was autogenerated via cilium-agent --cmdref, do not edit manually-->

## cilium-agent hive

Inspect the hive

```
cilium-agent hive [flags]
```

### Options

```
<<<<<<< HEAD
      --agent-liveness-update-interval duration                      Interval at which the agent updates liveness time for the datapath (default 1s)
      --api-rate-limit stringToString                                API rate limiting configuration (example: --api-rate-limit endpoint-create=rate-limit:10/m,rate-burst:2) (default [])
      --certificates-directory string                                Root directory to find certificates specified in L7 TLS policy enforcement (default "/var/run/cilium/certs")
      --cluster-id uint32                                            Unique identifier of the cluster
      --cluster-name string                                          Name of the cluster (default "default")
      --clustermesh-config string                                    Path to the ClusterMesh configuration directory
      --clustermesh-ip-identities-sync-timeout duration              Timeout waiting for the initial synchronization of IPs and identities from remote clusters before local endpoints regeneration (default 1m0s)
      --cni-chaining-mode string                                     Enable CNI chaining with the specified plugin (default "none")
      --cni-chaining-target string                                   CNI network name into which to insert the Cilium chained configuration. Use '*' to select any network.
      --cni-exclusive                                                Whether to remove other CNI configurations
      --cni-external-routing                                         Whether the chained CNI plugin handles routing on the node
      --cni-log-file string                                          Path where the CNI plugin should write logs (default "/var/run/cilium/cilium-cni.log")
      --controller-group-metrics strings                             List of controller group names for which to to enable metrics. Accepts 'all' and 'none'. The set of controller group names available is not guaranteed to be stable between Cilium versions.
      --disable-iptables-feeder-rules strings                        Chains to ignore when installing feeder rules.
      --egress-gateway-ha-policy-map-max int                         Maximum number of entries in egress gatewa HA policy map (default 16384)
      --egress-gateway-ha-reconciliation-trigger-interval duration   Time between triggers of egress gateway state reconciliations (default 1s)
      --egress-gateway-policy-map-max int                            Maximum number of entries in egress gateway policy map (default 16384)
      --egress-gateway-reconciliation-trigger-interval duration      Time between triggers of egress gateway state reconciliations (default 1s)
      --enable-bandwidth-manager                                     Enable BPF bandwidth manager
      --enable-bbr                                                   Enable BBR for the bandwidth manager
      --enable-cilium-api-server-access strings                      List of cilium API APIs which are administratively enabled. Supports '*'. (default [*])
      --enable-cilium-health-api-server-access strings               List of cilium health API APIs which are administratively enabled. Supports '*'. (default [*])
      --enable-cluster-aware-addressing                              Enable cluster-aware addressing, to support overlapping PodCIDRs
      --enable-inter-cluster-snat                                    Enable inter-cluster SNAT, to support overlapping PodCIDRs
      --enable-ipv4-big-tcp                                          Enable IPv4 BIG TCP option which increases device's maximum GRO/GSO limits for IPv4
      --enable-ipv6-big-tcp                                          Enable IPv6 BIG TCP option which increases device's maximum GRO/GSO limits for IPv6
      --enable-k8s                                                   Enable the k8s clientset (default true)
      --enable-k8s-api-discovery                                     Enable discovery of Kubernetes API groups and resources with the discovery API
      --enable-k8s-endpoint-slice                                    Enables k8s EndpointSlice feature in Cilium if the k8s cluster supports it (default true)
      --enable-l2-pod-announcements                                  Enable announcing Pod IPs with Gratuitous ARP
      --enable-monitor                                               Enable the monitor unix domain socket server (default true)
      --endpoint-bpf-prog-watchdog-interval duration                 Interval to trigger endpoint BPF programs load check watchdog (default 30s)
      --gops-port uint16                                             Port for gops server to listen on (default 9890)
  -h, --help                                                         help for hive
      --iptables-lock-timeout duration                               Time to pass to each iptables invocation to wait for xtables lock acquisition (default 5s)
      --iptables-random-fully                                        Set iptables flag random-fully on masquerading rules
      --k8s-api-server string                                        Kubernetes API server URL
      --k8s-client-burst int                                         Burst value allowed for the K8s client
      --k8s-client-qps float32                                       Queries per second limit for the K8s client
      --k8s-heartbeat-timeout duration                               Configures the timeout for api-server heartbeat, set to 0 to disable (default 30s)
      --k8s-kubeconfig-path string                                   Absolute path of the kubernetes kubeconfig file
      --k8s-service-proxy-name string                                Value of K8s service-proxy-name label for which Cilium handles the services (empty = all services without service.kubernetes.io/service-proxy-name label)
      --l2-pod-announcements-interface string                        Interface used for sending gratuitous arp messages
      --max-connected-clusters uint32                                Maximum number of clusters to be connected in a clustermesh. Increasing this value will reduce the maximum number of identities available. Valid configurations are [255, 511]. (default 255)
      --mesh-auth-enabled                                            Enable authentication processing & garbage collection (beta) (default true)
      --mesh-auth-gc-interval duration                               Interval in which auth entries are attempted to be garbage collected (default 5m0s)
      --mesh-auth-mutual-connect-timeout duration                    Timeout for connecting to the remote node TCP socket (default 5s)
      --mesh-auth-mutual-listener-port int                           Port on which the Cilium Agent will perform mutual authentication handshakes between other Agents
      --mesh-auth-queue-size int                                     Queue size for the auth manager (default 1024)
      --mesh-auth-rotated-identities-queue-size int                  The size of the queue for signaling rotated identities. (default 1024)
      --mesh-auth-spiffe-trust-domain string                         The trust domain for the SPIFFE identity. (default "spiffe.cilium")
      --mesh-auth-spire-admin-socket string                          The path for the SPIRE admin agent Unix socket.
      --metrics strings                                              Metrics that should be enabled or disabled from the default metric list. (+metric_foo to enable metric_foo, -metric_bar to disable metric_bar)
      --monitor-queue-size int                                       Size of the event queue when reading monitor events
      --nodeport-addresses strings                                   A whitelist of CIDRs to limit which IPs are used for NodePort. If not set, primary IPv4 and/or IPv6 address of each native device is used.
      --pprof                                                        Enable serving pprof debugging API
      --pprof-address string                                         Address that pprof listens on (default "localhost")
      --pprof-port uint16                                            Port that pprof listens on (default 6060)
      --prometheus-serve-addr string                                 IP:Port on which to serve prometheus metrics (pass ":Port" to bind on all interfaces, "" is off) (default ":9962")
      --read-cni-conf string                                         CNI configuration file to use as a source for --write-cni-conf-when-ready. If not supplied, a suitable one will be generated.
      --tunnel-port uint16                                           Tunnel port (default 8472 for "vxlan" and 6081 for "geneve")
      --tunnel-protocol string                                       Encapsulation protocol to use for the overlay ("vxlan" or "geneve") (default "vxlan")
      --write-cni-conf-when-ready string                             Write the CNI configuration to the specified path when agent is ready
=======
      --agent-liveness-update-interval duration                   Interval at which the agent updates liveness time for the datapath (default 1s)
      --api-rate-limit stringToString                             API rate limiting configuration (example: --api-rate-limit endpoint-create=rate-limit:10/m,rate-burst:2) (default [])
      --certificates-directory string                             Root directory to find certificates specified in L7 TLS policy enforcement (default "/var/run/cilium/certs")
      --cluster-id uint32                                         Unique identifier of the cluster
      --cluster-name string                                       Name of the cluster (default "default")
      --clustermesh-config string                                 Path to the ClusterMesh configuration directory
      --clustermesh-ip-identities-sync-timeout duration           Timeout waiting for the initial synchronization of IPs and identities from remote clusters before local endpoints regeneration (default 1m0s)
      --cni-chaining-mode string                                  Enable CNI chaining with the specified plugin (default "none")
      --cni-chaining-target string                                CNI network name into which to insert the Cilium chained configuration. Use '*' to select any network.
      --cni-exclusive                                             Whether to remove other CNI configurations
      --cni-external-routing                                      Whether the chained CNI plugin handles routing on the node
      --cni-log-file string                                       Path where the CNI plugin should write logs (default "/var/run/cilium/cilium-cni.log")
      --controller-group-metrics strings                          List of controller group names for which to to enable metrics. Accepts 'all' and 'none'. The set of controller group names available is not guaranteed to be stable between Cilium versions.
      --disable-iptables-feeder-rules strings                     Chains to ignore when installing feeder rules.
      --egress-gateway-policy-map-max int                         Maximum number of entries in egress gateway policy map (default 16384)
      --egress-gateway-reconciliation-trigger-interval duration   Time between triggers of egress gateway state reconciliations (default 1s)
      --enable-bandwidth-manager                                  Enable BPF bandwidth manager
      --enable-bbr                                                Enable BBR for the bandwidth manager
      --enable-cilium-api-server-access strings                   List of cilium API APIs which are administratively enabled. Supports '*'. (default [*])
      --enable-cilium-health-api-server-access strings            List of cilium health API APIs which are administratively enabled. Supports '*'. (default [*])
      --enable-ipv4-big-tcp                                       Enable IPv4 BIG TCP option which increases device's maximum GRO/GSO limits for IPv4
      --enable-ipv6-big-tcp                                       Enable IPv6 BIG TCP option which increases device's maximum GRO/GSO limits for IPv6
      --enable-k8s                                                Enable the k8s clientset (default true)
      --enable-k8s-api-discovery                                  Enable discovery of Kubernetes API groups and resources with the discovery API
      --enable-k8s-endpoint-slice                                 Enables k8s EndpointSlice feature in Cilium if the k8s cluster supports it (default true)
      --enable-l2-pod-announcements                               Enable announcing Pod IPs with Gratuitous ARP
      --enable-monitor                                            Enable the monitor unix domain socket server (default true)
      --enable-service-topology                                   Enable support for service topology aware hints
      --endpoint-bpf-prog-watchdog-interval duration              Interval to trigger endpoint BPF programs load check watchdog (default 30s)
      --gops-port uint16                                          Port for gops server to listen on (default 9890)
  -h, --help                                                      help for hive
      --iptables-lock-timeout duration                            Time to pass to each iptables invocation to wait for xtables lock acquisition (default 5s)
      --iptables-random-fully                                     Set iptables flag random-fully on masquerading rules
      --k8s-api-server string                                     Kubernetes API server URL
      --k8s-client-burst int                                      Burst value allowed for the K8s client
      --k8s-client-qps float32                                    Queries per second limit for the K8s client
      --k8s-heartbeat-timeout duration                            Configures the timeout for api-server heartbeat, set to 0 to disable (default 30s)
      --k8s-kubeconfig-path string                                Absolute path of the kubernetes kubeconfig file
      --k8s-service-proxy-name string                             Value of K8s service-proxy-name label for which Cilium handles the services (empty = all services without service.kubernetes.io/service-proxy-name label)
      --l2-pod-announcements-interface string                     Interface used for sending gratuitous arp messages
      --max-connected-clusters uint32                             Maximum number of clusters to be connected in a clustermesh. Increasing this value will reduce the maximum number of identities available. Valid configurations are [255, 511]. (default 255)
      --mesh-auth-enabled                                         Enable authentication processing & garbage collection (beta) (default true)
      --mesh-auth-gc-interval duration                            Interval in which auth entries are attempted to be garbage collected (default 5m0s)
      --mesh-auth-mutual-connect-timeout duration                 Timeout for connecting to the remote node TCP socket (default 5s)
      --mesh-auth-mutual-listener-port int                        Port on which the Cilium Agent will perform mutual authentication handshakes between other Agents
      --mesh-auth-queue-size int                                  Queue size for the auth manager (default 1024)
      --mesh-auth-rotated-identities-queue-size int               The size of the queue for signaling rotated identities. (default 1024)
      --mesh-auth-spiffe-trust-domain string                      The trust domain for the SPIFFE identity. (default "spiffe.cilium")
      --mesh-auth-spire-admin-socket string                       The path for the SPIRE admin agent Unix socket.
      --metrics strings                                           Metrics that should be enabled or disabled from the default metric list. (+metric_foo to enable metric_foo, -metric_bar to disable metric_bar)
      --monitor-queue-size int                                    Size of the event queue when reading monitor events
      --nodeport-addresses strings                                A whitelist of CIDRs to limit which IPs are used for NodePort. If not set, primary IPv4 and/or IPv6 address of each native device is used.
      --pprof                                                     Enable serving pprof debugging API
      --pprof-address string                                      Address that pprof listens on (default "localhost")
      --pprof-port uint16                                         Port that pprof listens on (default 6060)
      --prepend-iptables-chains                                   Prepend custom iptables chains instead of appending (default true)
      --prometheus-serve-addr string                              IP:Port on which to serve prometheus metrics (pass ":Port" to bind on all interfaces, "" is off) (default ":9962")
      --read-cni-conf string                                      CNI configuration file to use as a source for --write-cni-conf-when-ready. If not supplied, a suitable one will be generated.
      --tunnel-port uint16                                        Tunnel port (default 8472 for "vxlan" and 6081 for "geneve")
      --tunnel-protocol string                                    Encapsulation protocol to use for the overlay ("vxlan" or "geneve") (default "vxlan")
      --write-cni-conf-when-ready string                          Write the CNI configuration to the specified path when agent is ready
>>>>>>> 95d7c883
```

### SEE ALSO

* [cilium-agent](cilium-agent.md)	 - Run the cilium agent
* [cilium-agent hive dot-graph](cilium-agent_hive_dot-graph.md)	 - Output the dependencies graph in graphviz dot format
<|MERGE_RESOLUTION|>--- conflicted
+++ resolved
@@ -11,7 +11,6 @@
 ### Options
 
 ```
-<<<<<<< HEAD
       --agent-liveness-update-interval duration                      Interval at which the agent updates liveness time for the datapath (default 1s)
       --api-rate-limit stringToString                                API rate limiting configuration (example: --api-rate-limit endpoint-create=rate-limit:10/m,rate-burst:2) (default [])
       --certificates-directory string                                Root directory to find certificates specified in L7 TLS policy enforcement (default "/var/run/cilium/certs")
@@ -43,6 +42,7 @@
       --enable-k8s-endpoint-slice                                    Enables k8s EndpointSlice feature in Cilium if the k8s cluster supports it (default true)
       --enable-l2-pod-announcements                                  Enable announcing Pod IPs with Gratuitous ARP
       --enable-monitor                                               Enable the monitor unix domain socket server (default true)
+      --enable-service-topology                                      Enable support for service topology aware hints
       --endpoint-bpf-prog-watchdog-interval duration                 Interval to trigger endpoint BPF programs load check watchdog (default 30s)
       --gops-port uint16                                             Port for gops server to listen on (default 9890)
   -h, --help                                                         help for hive
@@ -70,74 +70,12 @@
       --pprof                                                        Enable serving pprof debugging API
       --pprof-address string                                         Address that pprof listens on (default "localhost")
       --pprof-port uint16                                            Port that pprof listens on (default 6060)
+      --prepend-iptables-chains                                      Prepend custom iptables chains instead of appending (default true)
       --prometheus-serve-addr string                                 IP:Port on which to serve prometheus metrics (pass ":Port" to bind on all interfaces, "" is off) (default ":9962")
       --read-cni-conf string                                         CNI configuration file to use as a source for --write-cni-conf-when-ready. If not supplied, a suitable one will be generated.
       --tunnel-port uint16                                           Tunnel port (default 8472 for "vxlan" and 6081 for "geneve")
       --tunnel-protocol string                                       Encapsulation protocol to use for the overlay ("vxlan" or "geneve") (default "vxlan")
       --write-cni-conf-when-ready string                             Write the CNI configuration to the specified path when agent is ready
-=======
-      --agent-liveness-update-interval duration                   Interval at which the agent updates liveness time for the datapath (default 1s)
-      --api-rate-limit stringToString                             API rate limiting configuration (example: --api-rate-limit endpoint-create=rate-limit:10/m,rate-burst:2) (default [])
-      --certificates-directory string                             Root directory to find certificates specified in L7 TLS policy enforcement (default "/var/run/cilium/certs")
-      --cluster-id uint32                                         Unique identifier of the cluster
-      --cluster-name string                                       Name of the cluster (default "default")
-      --clustermesh-config string                                 Path to the ClusterMesh configuration directory
-      --clustermesh-ip-identities-sync-timeout duration           Timeout waiting for the initial synchronization of IPs and identities from remote clusters before local endpoints regeneration (default 1m0s)
-      --cni-chaining-mode string                                  Enable CNI chaining with the specified plugin (default "none")
-      --cni-chaining-target string                                CNI network name into which to insert the Cilium chained configuration. Use '*' to select any network.
-      --cni-exclusive                                             Whether to remove other CNI configurations
-      --cni-external-routing                                      Whether the chained CNI plugin handles routing on the node
-      --cni-log-file string                                       Path where the CNI plugin should write logs (default "/var/run/cilium/cilium-cni.log")
-      --controller-group-metrics strings                          List of controller group names for which to to enable metrics. Accepts 'all' and 'none'. The set of controller group names available is not guaranteed to be stable between Cilium versions.
-      --disable-iptables-feeder-rules strings                     Chains to ignore when installing feeder rules.
-      --egress-gateway-policy-map-max int                         Maximum number of entries in egress gateway policy map (default 16384)
-      --egress-gateway-reconciliation-trigger-interval duration   Time between triggers of egress gateway state reconciliations (default 1s)
-      --enable-bandwidth-manager                                  Enable BPF bandwidth manager
-      --enable-bbr                                                Enable BBR for the bandwidth manager
-      --enable-cilium-api-server-access strings                   List of cilium API APIs which are administratively enabled. Supports '*'. (default [*])
-      --enable-cilium-health-api-server-access strings            List of cilium health API APIs which are administratively enabled. Supports '*'. (default [*])
-      --enable-ipv4-big-tcp                                       Enable IPv4 BIG TCP option which increases device's maximum GRO/GSO limits for IPv4
-      --enable-ipv6-big-tcp                                       Enable IPv6 BIG TCP option which increases device's maximum GRO/GSO limits for IPv6
-      --enable-k8s                                                Enable the k8s clientset (default true)
-      --enable-k8s-api-discovery                                  Enable discovery of Kubernetes API groups and resources with the discovery API
-      --enable-k8s-endpoint-slice                                 Enables k8s EndpointSlice feature in Cilium if the k8s cluster supports it (default true)
-      --enable-l2-pod-announcements                               Enable announcing Pod IPs with Gratuitous ARP
-      --enable-monitor                                            Enable the monitor unix domain socket server (default true)
-      --enable-service-topology                                   Enable support for service topology aware hints
-      --endpoint-bpf-prog-watchdog-interval duration              Interval to trigger endpoint BPF programs load check watchdog (default 30s)
-      --gops-port uint16                                          Port for gops server to listen on (default 9890)
-  -h, --help                                                      help for hive
-      --iptables-lock-timeout duration                            Time to pass to each iptables invocation to wait for xtables lock acquisition (default 5s)
-      --iptables-random-fully                                     Set iptables flag random-fully on masquerading rules
-      --k8s-api-server string                                     Kubernetes API server URL
-      --k8s-client-burst int                                      Burst value allowed for the K8s client
-      --k8s-client-qps float32                                    Queries per second limit for the K8s client
-      --k8s-heartbeat-timeout duration                            Configures the timeout for api-server heartbeat, set to 0 to disable (default 30s)
-      --k8s-kubeconfig-path string                                Absolute path of the kubernetes kubeconfig file
-      --k8s-service-proxy-name string                             Value of K8s service-proxy-name label for which Cilium handles the services (empty = all services without service.kubernetes.io/service-proxy-name label)
-      --l2-pod-announcements-interface string                     Interface used for sending gratuitous arp messages
-      --max-connected-clusters uint32                             Maximum number of clusters to be connected in a clustermesh. Increasing this value will reduce the maximum number of identities available. Valid configurations are [255, 511]. (default 255)
-      --mesh-auth-enabled                                         Enable authentication processing & garbage collection (beta) (default true)
-      --mesh-auth-gc-interval duration                            Interval in which auth entries are attempted to be garbage collected (default 5m0s)
-      --mesh-auth-mutual-connect-timeout duration                 Timeout for connecting to the remote node TCP socket (default 5s)
-      --mesh-auth-mutual-listener-port int                        Port on which the Cilium Agent will perform mutual authentication handshakes between other Agents
-      --mesh-auth-queue-size int                                  Queue size for the auth manager (default 1024)
-      --mesh-auth-rotated-identities-queue-size int               The size of the queue for signaling rotated identities. (default 1024)
-      --mesh-auth-spiffe-trust-domain string                      The trust domain for the SPIFFE identity. (default "spiffe.cilium")
-      --mesh-auth-spire-admin-socket string                       The path for the SPIRE admin agent Unix socket.
-      --metrics strings                                           Metrics that should be enabled or disabled from the default metric list. (+metric_foo to enable metric_foo, -metric_bar to disable metric_bar)
-      --monitor-queue-size int                                    Size of the event queue when reading monitor events
-      --nodeport-addresses strings                                A whitelist of CIDRs to limit which IPs are used for NodePort. If not set, primary IPv4 and/or IPv6 address of each native device is used.
-      --pprof                                                     Enable serving pprof debugging API
-      --pprof-address string                                      Address that pprof listens on (default "localhost")
-      --pprof-port uint16                                         Port that pprof listens on (default 6060)
-      --prepend-iptables-chains                                   Prepend custom iptables chains instead of appending (default true)
-      --prometheus-serve-addr string                              IP:Port on which to serve prometheus metrics (pass ":Port" to bind on all interfaces, "" is off) (default ":9962")
-      --read-cni-conf string                                      CNI configuration file to use as a source for --write-cni-conf-when-ready. If not supplied, a suitable one will be generated.
-      --tunnel-port uint16                                        Tunnel port (default 8472 for "vxlan" and 6081 for "geneve")
-      --tunnel-protocol string                                    Encapsulation protocol to use for the overlay ("vxlan" or "geneve") (default "vxlan")
-      --write-cni-conf-when-ready string                          Write the CNI configuration to the specified path when agent is ready
->>>>>>> 95d7c883
 ```
 
 ### SEE ALSO
