--- conflicted
+++ resolved
@@ -296,12 +296,6 @@
 		*ext_err = (__s8)index;
 	return DROP_MISSED_TAIL_CALL;
 }
-<<<<<<< HEAD
 #endif /* SKIP_CALLS_MAP */
 
-#include "enterprise_maps.h"
-
-#endif
-=======
-#endif /* SKIP_CALLS_MAP */
->>>>>>> badf9252
+#include "enterprise_maps.h"