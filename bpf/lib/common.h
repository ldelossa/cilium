--- conflicted
+++ resolved
@@ -1,14 +1,9 @@
 /* SPDX-License-Identifier: (GPL-2.0-only OR BSD-2-Clause) */
 /* Copyright Authors of Cilium */
 
-<<<<<<< HEAD
 #include "enterprise_common.h"
 
-#ifndef __LIB_COMMON_H_
-#define __LIB_COMMON_H_
-=======
 #pragma once
->>>>>>> badf9252
 
 #include <bpf/ctx/ctx.h>
 #include <bpf/api.h>
@@ -1276,12 +1271,4 @@
  */
 #define TUNNEL_KEY_WITHOUT_SRC_IP offsetof(struct bpf_tunnel_key, local_ipv4)
 
-<<<<<<< HEAD
-#include "overloadable.h"
-
-
-
-#endif /* __LIB_COMMON_H_ */
-=======
-#include "overloadable.h"
->>>>>>> badf9252
+#include "overloadable.h"