--- conflicted
+++ resolved
@@ -158,12 +158,8 @@
 				      enum ct_status ct_status,
 				      __be32 *gateway_ip)
 {
-<<<<<<< HEAD
 	int ret;
-
-=======
 #if defined(IS_BPF_LXC)
->>>>>>> 42c04e9a
 	/* If the packet is a reply or is related, it means that outside
 	 * has initiated the connection, and so we should skip egress
 	 * gateway, since an egress policy is only matching connections
