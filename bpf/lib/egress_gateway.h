--- conflicted
+++ resolved
@@ -167,19 +167,7 @@
 				      enum ct_status ct_status,
 				      __be32 *gateway_ip)
 {
-<<<<<<< HEAD
 	int ret;
-#if defined(IS_BPF_LXC)
-	/* If the packet is a reply or is related, it means that outside
-	 * has initiated the connection, and so we should skip egress
-	 * gateway, since an egress policy is only matching connections
-	 * originating from a pod.
-	 */
-	if (ct_status == CT_REPLY || ct_status == CT_RELATED)
-		return CTX_ACT_OK;
-#else
-=======
->>>>>>> eb4daaa5
 	/* We lookup CT in forward direction at to-netdev and expect to
 	 * get CT_ESTABLISHED for outbound connection as
 	 * from_container should have already created a CT entry.
